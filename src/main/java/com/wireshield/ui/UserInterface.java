package com.wireshield.ui;
import javafx.application.Application;
import javafx.fxml.FXML;
import javafx.fxml.FXMLLoader;
import javafx.scene.Parent;
import javafx.scene.Scene;
import javafx.stage.Stage;
import java.io.IOException;
import com.wireshield.enums.vpnOperations;
import com.wireshield.localfileutils.SystemOrchestrator;

public class UserInterface extends Application {

    private SystemOrchestrator systemOrchestrator;

<<<<<<< HEAD
    @Override
    public void start(Stage primaryStage) {
    	try {
            FXMLLoader loader = new FXMLLoader(getClass().getResource("MainView.fxml"));
            Parent root = loader.load();
            Scene scene = new Scene(root);
            primaryStage.setTitle("Wireshield");
            primaryStage.setScene(scene);
            primaryStage.show();
        } catch (IOException e) {
            e.printStackTrace();
        }
    }

    // Metodo main richiesto per il punto di ingresso
    public static void main(String[] args) {
        launch(args); // Metodo di avvio JavaFX
    }
    
    /**
=======
    /*
     * The constructor of the UserInterface.
     */
    public UserInterface(){}

    /*
>>>>>>> ed020848
     * Changes the state of the VPN.
     */
    @FXML
    public void changeVPNState(){
    	SystemOrchestrator so = new SystemOrchestrator();
        so.manageVPN(vpnOperations.START);
    }

    /*
     * Imports a peer.
     */
    public void importPeer(){}

    /*
     * Shows the available peers.
     */
    public void showAvailablePeers(){}
}<|MERGE_RESOLUTION|>--- conflicted
+++ resolved
@@ -13,7 +13,6 @@
 
     private SystemOrchestrator systemOrchestrator;
 
-<<<<<<< HEAD
     @Override
     public void start(Stage primaryStage) {
     	try {
@@ -34,14 +33,6 @@
     }
     
     /**
-=======
-    /*
-     * The constructor of the UserInterface.
-     */
-    public UserInterface(){}
-
-    /*
->>>>>>> ed020848
      * Changes the state of the VPN.
      */
     @FXML
