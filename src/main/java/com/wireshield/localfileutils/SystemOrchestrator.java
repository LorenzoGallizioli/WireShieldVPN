--- conflicted
+++ resolved
@@ -110,14 +110,9 @@
      *
      * @param peer The peer to be created.
      */
-<<<<<<< HEAD
-    public void createPeer(String peer) {
-        // Logic for creating a VPN peer would go here.
-=======
     public void addPeer(String peerData, String peerName){
 		Map<String, Map<String, String>> peer = PeerManager.parsePeerConfig(peerName);
         wireguardManager.getPeerManager().createPeer(peer, peerName);
->>>>>>> 6e399192
     }
 
     /**
