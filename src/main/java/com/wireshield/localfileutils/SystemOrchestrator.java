--- conflicted
+++ resolved
@@ -26,16 +26,9 @@
     private WireguardManager wireguardManager; // Manages VPN connections
     private DownloadManager downloadManager;   // Manages download monitoring
     private AntivirusManager antivirusManager; // Manages antivirus operations
-<<<<<<< HEAD
-    private ClamAV clamAV;
-    private VirusTotal virusTotal;
-    private runningStates avStatus = runningStates.DOWN;            // Antivirus service status
-=======
-    private ClamAV clamAV;					   // Manages ClamAV antivirus
-    private VirusTotal virusTotal; 			   // Manages Virustotal antivirus
-
-    private runningStates avStatus;            // Antivirus service status
->>>>>>> edf2b40c
+    private ClamAV clamAV;                     // Analyzes files with ClamAV
+    private VirusTotal virusTotal;             // Analyzes files with VirusTotal
+    private runningStates avStatus = runningStates.DOWN; // Antivirus service status
     private runningStates monitorStatus;       // Download monitoring service status
     private connectionStates connectionStatus; // VPN connection status
 
@@ -47,13 +40,8 @@
         this.antivirusManager = AntivirusManager.getInstance(); // Initialize AntivirusManager
         this.clamAV = ClamAV.getInstance(); // Initialize ClamAV
         this.virusTotal = VirusTotal.getInstance(); // Initialize VirusTotal
-<<<<<<< HEAD
         this.wireguardManager = WireguardManager.getInstance();
-        this.setDownloadManager(DownloadManager.getInstance(antivirusManager));
-=======
-
         this.downloadManager = DownloadManager.getInstance(antivirusManager);
->>>>>>> edf2b40c
         antivirusManager.setClamAV(clamAV);
         antivirusManager.setVirusTotal(virusTotal);
 
@@ -250,7 +238,6 @@
         logger.debug("Retrieving DownloadManager instance.");
         return downloadManager;
     }
-<<<<<<< HEAD
 
     /**
      * Retrieves the AntivirusManager instance.
@@ -260,16 +247,4 @@
     public AntivirusManager getAntivirusManager() {
         return antivirusManager;
     }
-
-    /**
-     * Sets the DownloadManager instance.
-     * 
-     * @param downloadManager The DownloadManager instance to set.
-     */
-    public void setDownloadManager(DownloadManager downloadManager) {
-        logger.debug("Setting DownloadManager instance.");
-        this.downloadManager = downloadManager;
-    }
-=======
->>>>>>> edf2b40c
 }