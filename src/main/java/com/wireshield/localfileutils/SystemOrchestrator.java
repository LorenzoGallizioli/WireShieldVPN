--- conflicted
+++ resolved
@@ -21,12 +21,9 @@
 public class SystemOrchestrator {
 
     private static final Logger logger = LogManager.getLogger(SystemOrchestrator.class);
-
-<<<<<<< HEAD
+    private static SystemOrchestrator instance;
+
     private String wgPath = "C:\\Program Files\\WireGuard\\wireguard.exe";
-=======
-    private static SystemOrchestrator instance;
->>>>>>> 76b9e559
     private WireguardManager wireguardManager; // Manages VPN connections
     private DownloadManager downloadManager;   // Manages download monitoring
     private AntivirusManager antivirusManager; // Manages antivirus operations
@@ -39,18 +36,11 @@
     /*
      * Initializes the SystemOrchestrator instance with necessary components.
      */
-<<<<<<< HEAD
-    public SystemOrchestrator() {
-        this.wireguardManager = new WireguardManager(wgPath);
-        this.antivirusManager = new AntivirusManager();
-        this.clamAV = new ClamAV(); // Initialize ClamAV
-        this.virusTotal = new VirusTotal(); // Initialize VirusTotal
-=======
     private SystemOrchestrator() {
+        this.wireguardManager = WireguardManager.getInstance(wgPath);
         this.antivirusManager = AntivirusManager.getInstance();
         this.clamAV = ClamAV.getInstance(); // Initialize ClamAV
         this.virusTotal = VirusTotal.getInstance(); // Initialize VirusTotal
->>>>>>> 76b9e559
 
         this.setDownloadManager(DownloadManager.getInstance(antivirusManager));
         antivirusManager.setClamAV(clamAV);
