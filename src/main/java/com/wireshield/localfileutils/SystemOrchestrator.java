package com.wireshield.localfileutils;

import java.io.IOException;
import java.util.List;
import java.util.Map;
import org.apache.logging.log4j.LogManager;
import org.apache.logging.log4j.Logger;
<<<<<<< HEAD
=======
import org.json.simple.parser.ParseException;

>>>>>>> fb4dc5a4
import com.wireshield.av.AntivirusManager;
import com.wireshield.av.ClamAV;
import com.wireshield.av.FileManager;
import com.wireshield.av.ScanReport;
import com.wireshield.av.VirusTotal;
import com.wireshield.wireguard.PeerManager;
import com.wireshield.wireguard.WireguardManager;
import com.wireshield.enums.runningStates;
import com.wireshield.enums.connectionStates;
import com.wireshield.enums.vpnOperations;

/*
 * Orchestrates various system components, including antivirus, download monitoring, and VPN connections.
 */
public class SystemOrchestrator {

    private static final Logger logger = LogManager.getLogger(SystemOrchestrator.class);
    private static SystemOrchestrator instance;

    private String wgPath = "C:\\Program Files\\WireGuard\\wireguard.exe";
    private WireguardManager wireguardManager; // Manages VPN connections
    private DownloadManager downloadManager;   // Manages download monitoring
    private AntivirusManager antivirusManager; // Manages antivirus operations
    private ClamAV clamAV;
    private VirusTotal virusTotal;
    private runningStates avStatus;            // Antivirus service status
    private runningStates monitorStatus;       // Download monitoring service status
    private connectionStates connectionStatus; // VPN connection status

    /*
     * Initializes the SystemOrchestrator instance with necessary components.
     */
    private SystemOrchestrator() {
        this.wireguardManager = WireguardManager.getInstance(wgPath);
        this.antivirusManager = AntivirusManager.getInstance();
        this.clamAV = ClamAV.getInstance(); // Initialize ClamAV
        this.virusTotal = VirusTotal.getInstance(); // Initialize VirusTotal

        this.setDownloadManager(DownloadManager.getInstance(antivirusManager));
        antivirusManager.setClamAV(clamAV);
        antivirusManager.setVirusTotal(virusTotal);

        logger.info("SystemOrchestrator initialized.");
    }
    
    /**
     * Static method to get the Singleton instance of SystemOrchestrator.
     *
     * @return the single instance of SystemOrchestrator.
     */
    public static synchronized SystemOrchestrator getInstance() {
        if (instance == null) {
            instance = new SystemOrchestrator();
        }
        return instance;
    }

    /**
     * Manages the VPN connection.
     * 
     * @param operation The operation to be performed (START or STOP).
     * @throws ParseException 
     * @throws IOException 
     */
<<<<<<< HEAD
    public void manageVPN(vpnOperations operation) {
=======
    public void manageVPN(vpnOperations operation) throws IOException, ParseException {
    	
    	String configPath = "testPeer.conf"; // PARAMENTRO HARDCODDATO, DA SOSTITUIRE IN FASE DI IMPLEMENTAZIONE GUI

        wireguardManager = WireguardManager.getInstance();
>>>>>>> fb4dc5a4

        String configPath = "C:\\Users\\loren\\Downloads\\test.conf";
        switch (operation) {
            case START:
                wireguardManager.setInterfaceUp(configPath);
                break;

            case STOP:
                wireguardManager.setInterfaceDown(); 
                break;

            default:
                logger.error("Unsupported operation: {}", operation);
                break;
        }
    }

    /**
     * Manages the download monitoring service.
     * 
     * @param status The desired state of the download monitoring service (UP or DOWN).
     */
    public void manageDownload(runningStates status) {
        this.monitorStatus = status; // Update download monitoring status
        logger.info("Managing download monitoring service. Desired state: {}", status);

        if (monitorStatus == runningStates.UP) {
            if (downloadManager.getMonitorStatus() != runningStates.UP) {
                logger.info("Starting download monitoring service...");
                try {
                    downloadManager.startMonitoring(); // Start monitoring downloads
                    logger.info("Download monitoring service started successfully.");
                } catch (IOException e) {
                    logger.error("Error starting the download monitoring service: {}", e.getMessage(), e);
                }
            } else {
                logger.info("Download monitoring service is already running.");
            }
        } else {
            if (downloadManager.getMonitorStatus() != runningStates.DOWN) {
                logger.info("Stopping download monitoring service...");
                downloadManager.stopMonitoring(); // Stop monitoring downloads
				logger.info("Download monitoring service stopped successfully.");
            } else {
                logger.info("Download monitoring service is already stopped.");
            }
        }
    }

    /**
     * Manages the antivirus service.
     * 
     * @param status The desired state of the antivirus service (UP or DOWN).
     */
    public void manageAV(runningStates status) {
        this.avStatus = status; // Update antivirus status
        logger.info("Managing antivirus service. Desired state: {}", status);

        if (avStatus == runningStates.UP) {
            if (antivirusManager.getScannerStatus() != runningStates.UP) {
                logger.info("Starting antivirus service...");

                // Starting antivirus scan and providing progress
                try {
                    antivirusManager.startPerformScan(); // Start antivirus scan
                    logger.info("Antivirus service started successfully.");
                } catch (Exception e) {
                    logger.error("Error while starting antivirus service: {}", e.getMessage(), e);
                }
            } else {
                logger.info("Antivirus service is already running.");
            }
        } else {
            if (antivirusManager.getScannerStatus() != runningStates.DOWN) {
                logger.info("Stopping antivirus service...");
                
                // Stopping the scan
                try {
                    antivirusManager.stopPerformScan(); // Stop antivirus scan
                    logger.info("Antivirus service stopped successfully.");
                } catch (Exception e) {
                    logger.error("Error while stopping antivirus service: {}", e.getMessage(), e);
                }
            } else {
                logger.info("Antivirus service is already stopped.");
            }
        }

        // Print final scan reports using printReport() method
        List<ScanReport> finalReports = antivirusManager.getFinalReports();
        if (finalReports.isEmpty()) {
            logger.info("No scan reports available.");
        } else {
            logger.info("Printing final scan reports:");
            for (ScanReport report : finalReports) {
                report.printReport();  // Use printReport method to print the report
            }
        }
    }

    /**
     * Retrieves the current VPN connection status.
     * 
     * @return The current VPN connection status.
     */
    public connectionStates getConnectionStatus() {
        this.connectionStatus = wireguardManager.getConnectionStatus();
        logger.debug("Retrieving connection status: {}", connectionStatus);
        return connectionStatus;
    }

    /**
     * Retrieves the current download monitoring status.
     * 
     * @return The current download monitoring status.
     */
    public runningStates getMonitorStatus() {
        logger.debug("Retrieving monitoring status: {}", monitorStatus);
        return monitorStatus;
    }

    /**
     * Retrieves the current antivirus status.
     * 
     * @return The current antivirus status.
     */
    public runningStates getAVStatus() {
        logger.debug("Retrieving antivirus status: {}", avStatus);
        return avStatus;
    }

    /**
     * Adds a new peer to the VPN configuration.
     * 
     * @param peerData The peer configuration data.
     * @param peerName The name of the peer to be added.
     */
    public void addPeer(String peerData, String peerName) {
        logger.info("Adding new peer with name: {}", peerName);
        Map<String, Map<String, String>> peer = PeerManager.parsePeerConfig(peerName);
        wireguardManager.getPeerManager().createPeer(peer, peerName);
        logger.info("Peer added successfully: {}", peerName);
    }

    /**
     * Retrieves the WireguardManager instance.
     * 
     * @return The WireguardManager instance.
     */
    public WireguardManager getWireguardManager() {
        return wireguardManager;
    }

    /**
     * Retrieves report information based on the report name.
     * 
     * @param report The name or identifier of the report to retrieve.
     * @return The report information.
     */
    public String getReportInfo(String report) {
        logger.info("Retrieving report info for report: {}", report);
        return ""; // Dummy implementation for now
    }

    /**
     * Retrieves the DownloadManager instance.
     * 
     * @return The DownloadManager instance.
     */
    public DownloadManager getDownloadManager() {
        logger.debug("Retrieving DownloadManager instance.");
        return downloadManager;
    }

    /**
     * Sets the DownloadManager instance.
     * 
     * @param downloadManager The DownloadManager instance to set.
     */
    public void setDownloadManager(DownloadManager downloadManager) {
        logger.debug("Setting DownloadManager instance.");
        this.downloadManager = downloadManager;
    }
}<|MERGE_RESOLUTION|>--- conflicted
+++ resolved
@@ -5,11 +5,8 @@
 import java.util.Map;
 import org.apache.logging.log4j.LogManager;
 import org.apache.logging.log4j.Logger;
-<<<<<<< HEAD
-=======
 import org.json.simple.parser.ParseException;
 
->>>>>>> fb4dc5a4
 import com.wireshield.av.AntivirusManager;
 import com.wireshield.av.ClamAV;
 import com.wireshield.av.FileManager;
@@ -29,7 +26,6 @@
     private static final Logger logger = LogManager.getLogger(SystemOrchestrator.class);
     private static SystemOrchestrator instance;
 
-    private String wgPath = "C:\\Program Files\\WireGuard\\wireguard.exe";
     private WireguardManager wireguardManager; // Manages VPN connections
     private DownloadManager downloadManager;   // Manages download monitoring
     private AntivirusManager antivirusManager; // Manages antivirus operations
@@ -43,7 +39,6 @@
      * Initializes the SystemOrchestrator instance with necessary components.
      */
     private SystemOrchestrator() {
-        this.wireguardManager = WireguardManager.getInstance(wgPath);
         this.antivirusManager = AntivirusManager.getInstance();
         this.clamAV = ClamAV.getInstance(); // Initialize ClamAV
         this.virusTotal = VirusTotal.getInstance(); // Initialize VirusTotal
@@ -74,17 +69,12 @@
      * @throws ParseException 
      * @throws IOException 
      */
-<<<<<<< HEAD
-    public void manageVPN(vpnOperations operation) {
-=======
     public void manageVPN(vpnOperations operation) throws IOException, ParseException {
     	
     	String configPath = "testPeer.conf"; // PARAMENTRO HARDCODDATO, DA SOSTITUIRE IN FASE DI IMPLEMENTAZIONE GUI
 
         wireguardManager = WireguardManager.getInstance();
->>>>>>> fb4dc5a4
-
-        String configPath = "C:\\Users\\loren\\Downloads\\test.conf";
+
         switch (operation) {
             case START:
                 wireguardManager.setInterfaceUp(configPath);
