--- conflicted
+++ resolved
@@ -255,10 +255,6 @@
      * @return Connection
      *   The connection.
      */
-<<<<<<< HEAD
-    public Connection getConnection() {
-        return this.connection;
-=======
     public connectionStates getConnectionStatus() {
         return connection.getStatus();
     }
@@ -271,7 +267,6 @@
      */
     public String getConnectionLogs(){
         return connection.toString();
->>>>>>> 5bd4a242
     }
 
     /**
