package com.wireshield.wireguard;

import java.util.ArrayList;
import java.util.HashMap;
import java.util.List;
import java.util.Map;

/**
 * The PeerManager class is responsible for managing WireGuard peers.
 */
public class PeerManager {
    
    private List<Peer> peers;

    /**
     * The constructor for the PeerManager class.
     */
    public PeerManager() {
    	this.peers = new ArrayList<>();
    }

    /**
<<<<<<< HEAD
     * Retrive datas from Map, create Peer object and add it to peerManager peer array.
=======
     * Retrive datas from Map, create Peer object and pass it to peerManager.
     * Adds a peer.
>>>>>>> 9572d50a
     * 
     * @param map of map (peer info) and Name (peer name)
     */
<<<<<<< HEAD
    public String createPeer(Map<String, Map<String, String>> peerData, String name) {
=======
    public void addPeer(Map<String, Map<String, String>> peerData, String name) {
>>>>>>> 9572d50a
        String PrivateKey = peerData.get("Interface").get("PrivateKey");
        String Address = peerData.get("Interface").get("Address");
        String DNS = peerData.get("Interface").get("DNS");
        String MTU = peerData.get("Interface").get("MTU");
        String PublicKey = peerData.get("Peer").get("PublicKey");
        String PresharedKey = peerData.get("Peer").get("PresharedKey");
        String Endpoint = peerData.get("Peer").get("Endpoint");
        String AllowedIPs = peerData.get("Peer").get("AllowedIPs");
        
        Peer peer = new Peer(PrivateKey, Address, DNS, MTU, PublicKey, PresharedKey, Endpoint, AllowedIPs, name);
        if (peer != null) {
            peers.add(peer);
        }
        return peer.getId();
    }

    /**
     * Removes a peer.
     * 
     * @param id
     *   The ID of the peer to be removed.
     */
    public void removePeer(String id) {
    	if (id != null) {
            peers.removeIf(peer -> id.equals(peer.getId()));
        }
    }

    /**
     * Finds and returns a peer by ID.
     * 
     * @param id
     *   The ID of the peer to find.
     * 
     * @return Peer
     *   The peer with the specified ID, or null if not found.
     */
    public Peer getPeerById(String id) {
    	if (id != null) {
    		for (Peer peer : peers) {
                if (id.equals(peer.getId())) {
                    return peer;
                }
            }
    	}
        return null;
    }
    
    /**
     * Returns the peers.
     * 
     * @return Peer[]
     *   An array of all peers.
     */
    public Peer[] getPeers() {
        return peers.toArray(new Peer[0]);
    }
    

    /**
     * Parses a configuration string into a map containing sections and their key-value pairs.
     *
     * @param config the configuration string to parse.
     * @return a map where each key is the name of a section (e.g., "Interface", "Peer")
     *         and the value is another map containing key-value pairs within that section.
     */
    public static Map<String, Map<String, String>> parsePeerConfig(String config) {
        Map<String, Map<String, String>> configSections = new HashMap<>();

        String[] sections = config.split("\\[");
        for (String section : sections) {
            if (section.trim().isEmpty()) {
                continue;
            }

            int endOfSectionName = section.indexOf("]");
            String sectionName = section.substring(0, endOfSectionName).trim();

            String sectionBody = section.substring(endOfSectionName + 1).trim();

            Map<String, String> sectionParams = new HashMap<>();
            String[] lines = sectionBody.split("\n");
            for (String line : lines) {
                line = line.trim();
                if (line.isEmpty() || line.startsWith("#")) {
                    continue;
                }

                String[] keyValue = line.split("=", 2);
                if (keyValue.length == 2) {
                    sectionParams.put(keyValue[0].trim(), keyValue[1].trim());
                }
            }

            configSections.put(sectionName, sectionParams);
        }

        return configSections;
<<<<<<< HEAD
    }    
    
=======
    }
>>>>>>> 9572d50a
}<|MERGE_RESOLUTION|>--- conflicted
+++ resolved
@@ -20,20 +20,11 @@
     }
 
     /**
-<<<<<<< HEAD
      * Retrive datas from Map, create Peer object and add it to peerManager peer array.
-=======
-     * Retrive datas from Map, create Peer object and pass it to peerManager.
-     * Adds a peer.
->>>>>>> 9572d50a
      * 
      * @param map of map (peer info) and Name (peer name)
      */
-<<<<<<< HEAD
     public String createPeer(Map<String, Map<String, String>> peerData, String name) {
-=======
-    public void addPeer(Map<String, Map<String, String>> peerData, String name) {
->>>>>>> 9572d50a
         String PrivateKey = peerData.get("Interface").get("PrivateKey");
         String Address = peerData.get("Interface").get("Address");
         String DNS = peerData.get("Interface").get("DNS");
@@ -132,10 +123,5 @@
         }
 
         return configSections;
-<<<<<<< HEAD
-    }    
-    
-=======
     }
->>>>>>> 9572d50a
 }