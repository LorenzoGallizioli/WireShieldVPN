--- conflicted
+++ resolved
@@ -13,12 +13,8 @@
      * @param args Command line arguments.
      */
     public static void main(String[] args) {
-<<<<<<< HEAD
-        SystemOrchestrator so = new SystemOrchestrator();
+        SystemOrchestrator so = SystemOrchestrator.getInstance();        
         UserInterface.main(args);
-=======
-        SystemOrchestrator so = SystemOrchestrator.getInstance();
->>>>>>> 76b9e559
         so.manageDownload(runningStates.UP);
         so.manageAV(runningStates.UP);
     }
