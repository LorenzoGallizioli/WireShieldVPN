--- conflicted
+++ resolved
@@ -1,13 +1,10 @@
 package com.wireshield;
-<<<<<<< HEAD
 
 import com.wireshield.enums.vpnOperations;
 import com.wireshield.localfileutils.SystemOrchestrator;
-
-=======
 import org.apache.logging.log4j.LogManager;
 import org.apache.logging.log4j.Logger;
->>>>>>> 959149ed
+
 /**
  * Entry point dell'applicazione.
  */
@@ -17,11 +14,8 @@
     
     public static void main( String[] args )
     {
-<<<<<<< HEAD
         SystemOrchestrator so = new SystemOrchestrator();
         so.manageVPN(vpnOperations.START);
-=======
         logger.info("Hello World!");
->>>>>>> 959149ed
     }
 }