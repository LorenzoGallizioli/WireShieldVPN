package com.wireshield.av;

import java.io.File;
import java.util.List;
import java.util.ArrayList;
import java.util.Queue;
import java.util.LinkedList;
import org.apache.logging.log4j.LogManager;
import org.apache.logging.log4j.Logger;
import com.wireshield.enums.runningStates;
import com.wireshield.enums.warningClass;
<<<<<<< HEAD
import java.util.Queue;
import java.util.LinkedList;
import javax.swing.JOptionPane;
=======
>>>>>>> edf2b40c

/**
 * Manages antivirus scanning tasks and orchestrates file analysis using ClamAV and VirusTotal.
 * This class is implemented as a singleton.
 */
public class AntivirusManager {

    private static final Logger logger = LogManager.getLogger(AntivirusManager.class);

    private static AntivirusManager instance;

    private ClamAV clamAV;
    private VirusTotal virusTotal;
    private Queue<File> scanBuffer = new LinkedList<>();
    private List<File> filesToRemove = new ArrayList<>();
    private List<ScanReport> finalReports = new ArrayList<>();
    private runningStates scannerStatus;

    private Thread scanThread;
    static final long MAX_FILE_SIZE = 10 * 1024 * 1024; // Maximum file size for VirusTotal analysis (10 MB)

    private AntivirusManager() {
        logger.info("AntivirusManager initialized.");
        scannerStatus = runningStates.DOWN;
    }

    /**
     * Returns the singleton instance of AntivirusManager.
     *
     * @return the AntivirusManager instance.
     */
    public static synchronized AntivirusManager getInstance() {
        if (instance == null) {
            instance = new AntivirusManager();
        }
        return instance;
    }

    /**
     * Adds a file to the scan buffer for future analysis.
     *
     * @param file the file to add to the scan buffer.
     */
    public synchronized void addFileToScanBuffer(File file) {
        if (file == null || !file.exists()) {
            logger.error("Invalid file or file does not exist.");
            return;
        }
        if (!scanBuffer.contains(file)) {
            scanBuffer.add(file);
            logger.info("File added to scan buffer: {}", file.getName());
            notify(); // Notify scanning thread of new file
        } else {
            logger.warn("File is already in the scan buffer: {}", file.getName());
        }
    }

    /*
     * Starts the antivirus scan process. If the scanner is already running, the method does nothing.
     */
    public void startPerformScan() {
        if (scannerStatus == runningStates.UP) {
            logger.warn("Scan process is already running.");
            return;
        }

        scannerStatus = runningStates.UP;
        logger.info("Starting antivirus scan process...");

        scanThread = new Thread(() -> {
            while (scannerStatus == runningStates.UP) {
                File fileToScan;

                // Retrieve the next file to scan from the buffer
                synchronized (scanBuffer) {
                    fileToScan = scanBuffer.poll();
                }

                // Wait for new files if the buffer is empty
                if (fileToScan == null) {
                    synchronized (this) {
                        try {
                            if (Thread.currentThread().isInterrupted()) {
                                break; // Exit if thread is interrupted
                            }
                            wait();
                        } catch (InterruptedException e) {
                            Thread.currentThread().interrupt(); // Restore interrupt status
                            break;
                        }
                    }
                    continue;
                }

                // Perform the file scanning
                ScanReport finalReport = new ScanReport();
                finalReport.setFile(fileToScan);

                if (clamAV != null) {
                    clamAV.analyze(fileToScan);
                    ScanReport clamAVReport = clamAV.getReport();
                    if (clamAVReport != null) {
                        mergeReports(finalReport, clamAVReport);
                    }
                }

                if (finalReport.isThreatDetected() && virusTotal != null && fileToScan.length() <= MAX_FILE_SIZE) {
                    virusTotal.analyze(fileToScan);
                    ScanReport virusTotalReport = virusTotal.getReport();
                    if (virusTotalReport != null) {
                        mergeReports(finalReport, virusTotalReport);
                    }
                } else if (fileToScan.length() > MAX_FILE_SIZE) {
                    logger.warn("File is too large for VirusTotal analysis: {}", fileToScan.getName());
                }

                // Add the report to final results
                finalReports.add(finalReport);

                if (finalReport.getWarningClass() == warningClass.DANGEROUS
                        || finalReport.getWarningClass() == warningClass.SUSPICIOUS) {
<<<<<<< HEAD
                    logger.warn("Threat detected in file: {}", fileToScan.getName());
                    JOptionPane.showMessageDialog(null, "Threat detected in file: " + fileToScan.getName(),"Threat Detected", JOptionPane.WARNING_MESSAGE); // Show warning dialog
=======
>>>>>>> edf2b40c
                    filesToRemove.add(fileToScan);
                }

                if (Thread.currentThread().isInterrupted()) {
                    break; // Exit loop if thread is interrupted
                }
            }

            // Cleanup and notify termination
            synchronized (this) {
                scannerStatus = runningStates.DOWN;
                notifyAll(); // Notify all threads waiting on this object
            }
        });

        scanThread.start();
    }

    /*
     * Stops the ongoing antivirus scan process gracefully.
     */
    public void stopPerformScan() {
        if (scannerStatus == runningStates.DOWN) {
            logger.warn("No scan process is running.");
            return;
        }

        scannerStatus = runningStates.DOWN;

        if (scanThread != null && scanThread.isAlive()) {
            scanThread.interrupt();
            try {
                scanThread.join(); // Wait for the thread to terminate
            } catch (InterruptedException e) {
                Thread.currentThread().interrupt(); // Restore interrupt status
            }
        }
    }

    /**
     * Sets the ClamAV engine for file analysis.
     *
     * @param clamAV the ClamAV instance.
     */
    public void setClamAV(ClamAV clamAV) {
        this.clamAV = clamAV;
    }

    /**
     * Sets the VirusTotal engine for file analysis.
     *
     * @param virusTotal the VirusTotal instance.
     */
    public void setVirusTotal(VirusTotal virusTotal) {
        this.virusTotal = virusTotal;
    }

    /**
     * Retrieves the current status of the scanner.
     *
     * @return the scanner status.
     */
    public runningStates getScannerStatus() {
        return scannerStatus;
    }

    /**
     * Retrieves the list of final scan reports.
     *
     * @return the list of scan reports.
     */
    public List<ScanReport> getFinalReports() {
        return finalReports;
    }

    /**
     * Retrieves the current state of the scan buffer.
     *
     * @return a copy of the scan buffer.
     */
    public synchronized List<File> getScanBuffer() {
        return new ArrayList<>(scanBuffer);
    }

    /**
     * Merges details from one scan report into another.
     *
     * @param target the target report to be updated.
     * @param source the source report to merge from.
     */
    void mergeReports(ScanReport target, ScanReport source) {
        if (source != null && source.isThreatDetected()) {
            target.setThreatDetected(true);
            target.setThreatDetails(source.getThreatDetails());

            if (source.getWarningClass().compareTo(target.getWarningClass()) > 0) {
                target.setWarningClass(source.getWarningClass());
            }

            target.setMaliciousCount(target.getMaliciousCount() + source.getMaliciousCount());
            target.setHarmlessCount(target.getHarmlessCount() + source.getHarmlessCount());
            target.setSuspiciousCount(target.getSuspiciousCount() + source.getSuspiciousCount());
            target.setUndetectedCount(target.getUndetectedCount() + source.getUndetectedCount());
        }

        if (source != null && source.getSha256() != null && !source.getSha256().equals(target.getSha256())) {
            target.setSha256(source.getSha256());
        }

        target.setValid(target.isValidReport() && (source != null && source.isValidReport()));
    }
}<|MERGE_RESOLUTION|>--- conflicted
+++ resolved
@@ -9,12 +9,7 @@
 import org.apache.logging.log4j.Logger;
 import com.wireshield.enums.runningStates;
 import com.wireshield.enums.warningClass;
-<<<<<<< HEAD
-import java.util.Queue;
-import java.util.LinkedList;
 import javax.swing.JOptionPane;
-=======
->>>>>>> edf2b40c
 
 /**
  * Manages antivirus scanning tasks and orchestrates file analysis using ClamAV and VirusTotal.
@@ -136,11 +131,8 @@
 
                 if (finalReport.getWarningClass() == warningClass.DANGEROUS
                         || finalReport.getWarningClass() == warningClass.SUSPICIOUS) {
-<<<<<<< HEAD
                     logger.warn("Threat detected in file: {}", fileToScan.getName());
                     JOptionPane.showMessageDialog(null, "Threat detected in file: " + fileToScan.getName(),"Threat Detected", JOptionPane.WARNING_MESSAGE); // Show warning dialog
-=======
->>>>>>> edf2b40c
                     filesToRemove.add(fileToScan);
                 }
 
