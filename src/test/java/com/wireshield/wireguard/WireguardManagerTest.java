package com.wireshield.wireguard;

import static org.junit.Assert.*;
import java.io.File;
import java.io.IOException;

import org.json.simple.parser.ParseException;
import org.junit.Before;
import org.junit.Test;

import com.wireshield.av.FileManager;

public class WireguardManagerTest {
	
	String configPath = "testPeer.conf";

    @Before
    public void setup() throws IOException, ParseException {
        File file = new File(FileManager.getProjectFolder() + FileManager.getConfigValue("WIREGUARDEXE_STD_PATH"));
        if (!file.exists() || !file.isFile()) {
            fail("[ERR] WireGuard executable not found.");
        }
    }
    
    @Test
<<<<<<< HEAD
    public void testSetInterfaceUp() {
        WireguardManager wireguardManager = WireguardManager.getInstance("C:\\Program Files\\WireGuard\\wireguard.exe");
        assertTrue(wireguardManager.setInterfaceUp("C:\\\\Program Files\\\\WireGuard\\\\Data\\\\Configurations\\\\peer5_galliz.conf.dpapi"));
=======
    public void testSetInterfaceUp() throws IOException, ParseException {
        WireguardManager wireguardManager = WireguardManager.getInstance();
        assertTrue(wireguardManager.setInterfaceUp(configPath).booleanValue());
>>>>>>> fb4dc5a4
    }

    @Test
    public void testSetInterfaceDown() throws IOException, ParseException {
		try {
			Thread.sleep(1000);
		} catch (Exception e) {
			e.printStackTrace();
		}
<<<<<<< HEAD
        WireguardManager wireguardManager = WireguardManager.getInstance("C:\\Program Files\\WireGuard\\wireguard.exe");
=======
        WireguardManager wireguardManager = WireguardManager.getInstance();
>>>>>>> fb4dc5a4
        assertTrue(wireguardManager.setInterfaceDown());
    }

}<|MERGE_RESOLUTION|>--- conflicted
+++ resolved
@@ -23,15 +23,9 @@
     }
     
     @Test
-<<<<<<< HEAD
-    public void testSetInterfaceUp() {
-        WireguardManager wireguardManager = WireguardManager.getInstance("C:\\Program Files\\WireGuard\\wireguard.exe");
-        assertTrue(wireguardManager.setInterfaceUp("C:\\\\Program Files\\\\WireGuard\\\\Data\\\\Configurations\\\\peer5_galliz.conf.dpapi"));
-=======
     public void testSetInterfaceUp() throws IOException, ParseException {
         WireguardManager wireguardManager = WireguardManager.getInstance();
         assertTrue(wireguardManager.setInterfaceUp(configPath).booleanValue());
->>>>>>> fb4dc5a4
     }
 
     @Test
@@ -41,11 +35,7 @@
 		} catch (Exception e) {
 			e.printStackTrace();
 		}
-<<<<<<< HEAD
-        WireguardManager wireguardManager = WireguardManager.getInstance("C:\\Program Files\\WireGuard\\wireguard.exe");
-=======
         WireguardManager wireguardManager = WireguardManager.getInstance();
->>>>>>> fb4dc5a4
         assertTrue(wireguardManager.setInterfaceDown());
     }
 
