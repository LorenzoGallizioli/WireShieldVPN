package com.wireshield.localfileutils;

import java.io.IOException;
import java.util.List;
import java.util.Map;
import org.apache.logging.log4j.LogManager;
import org.apache.logging.log4j.Logger;
import com.wireshield.av.AntivirusManager;
import com.wireshield.av.ClamAV;
import com.wireshield.av.ScanReport;
import com.wireshield.av.VirusTotal;
import com.wireshield.wireguard.PeerManager;
import com.wireshield.wireguard.WireguardManager;
import com.wireshield.enums.runningStates;
import com.wireshield.enums.connectionStates;
import com.wireshield.enums.vpnOperations;

/**
 * The SystemOrchestrator class is responsible for orchestrating multiple system
 * components:
 * - Managing VPN connections.
 * - Managing antivirus operations.
 * - Managing download monitoring.
 * 
 * This class implements the Singleton design pattern to ensure only one
 * orchestrator is controlling the system's processes.
 */
public class SystemOrchestrator {

<<<<<<< HEAD
	private static final Logger logger = LogManager.getLogger(SystemOrchestrator.class);
	private static SystemOrchestrator instance; // Singleton instance

	private WireguardManager wireguardManager; // Manages VPN connections
	private DownloadManager downloadManager; // Manages download monitoring
	private AntivirusManager antivirusManager; // Manages antivirus operations
	private ClamAV clamAV; // Integrates ClamAV for file scanning
	private VirusTotal virusTotal; // Integrates VirusTotal for file scanning
	private runningStates avStatus = runningStates.DOWN; // Current antivirus status
	private runningStates monitorStatus; // Current download monitoring status

	/**
	 * Private constructor to initialize the SystemOrchestrator instance. Configures
	 * all necessary components.
	 */
	private SystemOrchestrator() {
		this.wireguardManager = WireguardManager.getInstance(); // Initialize WireguardManager
		this.antivirusManager = AntivirusManager.getInstance(); // Initialize AntivirusManager
		this.clamAV = ClamAV.getInstance(); // Initialize ClamAV
		this.virusTotal = VirusTotal.getInstance(); // Initialize VirusTotal
		this.wireguardManager = WireguardManager.getInstance(); // Link DownloadManager
		this.downloadManager = DownloadManager.getInstance(antivirusManager);

		antivirusManager.setClamAV(clamAV);
		antivirusManager.setVirusTotal(virusTotal);

		logger.info("SystemOrchestrator initialized.");
	}

	/**
	 * Retrieves the Singleton instance of SystemOrchestrator.
	 *
	 * @return The single instance of SystemOrchestrator.
	 */
	public static synchronized SystemOrchestrator getInstance() {
		if (instance == null) {
			instance = new SystemOrchestrator();
		}
		return instance;
	}

	/**
	 * Manages VPN connections by starting or stopping the VPN.
	 * 
	 * @param operation The VPN operation to perform (START or STOP).
	 * @param peer      The peer to connect to (if applicable).
	 */
	public void manageVPN(vpnOperations operation, String peer) {

		switch (operation) {
		case START:
			wireguardManager.setInterfaceUp(peer);
			break;

		case STOP:
			wireguardManager.setInterfaceDown();
			break;

		default:
			logger.error("Unsupported operation: {}", operation);
			break;
		}
	}

	/**
	 * Manages the download monitoring service by starting or stopping it.
	 * 
	 * @param status The desired state of the monitoring service (UP or DOWN).
	 */
	public void manageDownload(runningStates status) {
		this.monitorStatus = status; // Update download monitoring status
		logger.info("Managing download monitoring service. Desired state: {}", status);

		if (monitorStatus == runningStates.UP) {
			if (downloadManager.getMonitorStatus() != runningStates.UP) {
				logger.info("Starting download monitoring service...");
				try {
					downloadManager.startMonitoring(); // Start monitoring downloads
					logger.info("Download monitoring service started successfully.");
				} catch (IOException e) {
					logger.error("Error starting the download monitoring service: {}", e.getMessage(), e);
				}
			} else {
				logger.info("Download monitoring service is already running.");
			}
		} else {
			if (downloadManager.getMonitorStatus() != runningStates.DOWN) {
				logger.info("Stopping download monitoring service...");
				downloadManager.stopMonitoring(); // Stop monitoring downloads
				logger.info("Download monitoring service stopped successfully.");
			} else {
				logger.info("Download monitoring service is already stopped.");
			}
		}
	}

	/**
	 * Manages the antivirus service by starting or stopping it.
	 * 
	 * @param status The desired state of the antivirus service (UP or DOWN).
	 */
	public void manageAV(runningStates status) {
		this.avStatus = status; // Update antivirus status
		logger.info("Managing antivirus service. Desired state: {}", status);

		if (avStatus == runningStates.UP) {
			if (antivirusManager.getScannerStatus() != runningStates.UP) {
				logger.info("Starting antivirus service...");

				// Starting antivirus scan and providing progress
				try {
					antivirusManager.startScan(); // Start antivirus scan
					logger.info("Antivirus service started successfully.");
				} catch (Exception e) {
					logger.error("Error while starting antivirus service: {}", e.getMessage(), e);
				}
			} else {
				logger.info("Antivirus service is already running.");
			}
		} else {
			if (antivirusManager.getScannerStatus() != runningStates.DOWN) {
				logger.info("Stopping antivirus service...");

				// Stopping the scan
				try {
					antivirusManager.stopScan(); // Stop antivirus scan
					logger.info("Antivirus service stopped successfully.");
				} catch (Exception e) {
					logger.error("Error while stopping antivirus service: {}", e.getMessage(), e);
				}
			} else {
				logger.info("Antivirus service is already stopped.");
			}
		}

		// Display final scan reports
		List<ScanReport> finalReports = antivirusManager.getFinalReports();
		if (finalReports.isEmpty()) {
			logger.info("No scan reports available.");
		} else {
			logger.info("Printing final scan reports:");
			for (ScanReport report : finalReports) {
				report.printReport(); // Display each report
			}
		}
	}

	/**
	 * Retrieves the current VPN connection status.
	 *
	 * @return The current VPN connection status.
	 */
	public connectionStates getConnectionStatus() {
		connectionStates connectionStatus = wireguardManager.getConnectionStatus();
		logger.debug("Retrieving connection status: {}", connectionStatus);
		return connectionStatus;
	}

	/**
	 * Retrieves the current download monitoring service status.
	 *
	 * @return The current monitoring status.
	 */
	public runningStates getMonitorStatus() {
		logger.debug("Retrieving monitoring status: {}", monitorStatus);
		return monitorStatus;
	}

	/**
	 * Retrieves the current antivirus service status.
	 *
	 * @return The current antivirus status.
	 */
	public runningStates getAVStatus() {
		logger.debug("Retrieving antivirus status: {}", avStatus);
		return avStatus;
	}

	/**
	 * Adds a new peer to the VPN configuration.
	 * 
	 * @param peerData Configuration data for the peer.
	 * @param peerName The name of the peer.
	 */
	public void addPeer(String peerData, String peerName) {
		logger.info("Adding new peer with name: {}", peerName);
		Map<String, Map<String, String>> peer = PeerManager.parsePeerConfig(peerName);
		wireguardManager.getPeerManager().createPeer(peer, peerName);
		logger.info("Peer added successfully: {}", peerName);
	}

	/**
	 * Retrieves the WireguardManager instance.
	 * 
	 * @return The WireguardManager instance.
	 */
	public WireguardManager getWireguardManager() {
		return wireguardManager;
	}

	/**
	 * Retrieves report information based on the report name.
	 * 
	 * @param report The name or identifier of the report to retrieve.
	 * @return The report information.
	 */
	public String getReportInfo(String report) {
		logger.info("Retrieving report info for report: {}", report);
		return ""; // Dummy implementation for now
	}

	/**
	 * Retrieves the DownloadManager instance.
	 * 
	 * @return The DownloadManager instance.
	 */
	public DownloadManager getDownloadManager() {
		logger.debug("Retrieving DownloadManager instance.");
		return downloadManager;
	}

	/**
	 * Retrieves the AntivirusManager instance.
	 *
	 * @return The AntivirusManager instance.
	 */
	public AntivirusManager getAntivirusManager() {
		return antivirusManager;
	}
=======
    private static final Logger logger = LogManager.getLogger(SystemOrchestrator.class);
    private static SystemOrchestrator instance;

    private WireguardManager wireguardManager; // Manages VPN connections
    private DownloadManager downloadManager;   // Manages download monitoring
    private AntivirusManager antivirusManager; // Manages antivirus operations
    private ClamAV clamAV;                     // Analyzes files with ClamAV
    private VirusTotal virusTotal;             // Analyzes files with VirusTotal
    private runningStates avStatus = runningStates.DOWN; // Antivirus service status
    private runningStates monitorStatus;       // Download monitoring service status
    
    // Control variable for componentStatesGuardian thread --> runningStates.UP let the thread to continue running, runningStates.DOWN stops the thread execution
    private runningStates guardianState = runningStates.DOWN; 

    /*
     * Initializes the SystemOrchestrator instance with necessary components.
     */
    private SystemOrchestrator() {
        this.wireguardManager = WireguardManager.getInstance(); // Initialize WireguardManager
        this.antivirusManager = AntivirusManager.getInstance(); // Initialize AntivirusManager
        this.downloadManager = DownloadManager.getInstance(antivirusManager);
        this.clamAV = ClamAV.getInstance(); // Initialize ClamAV
        this.virusTotal = VirusTotal.getInstance(); // Initialize VirusTotal
        antivirusManager.setClamAV(clamAV);
        antivirusManager.setVirusTotal(virusTotal);

        logger.info("SystemOrchestrator initialized.");
    }
    
    /**
     * Static method to get the Singleton instance of SystemOrchestrator.
     *
     * @return the single instance of SystemOrchestrator.
     */
    public static synchronized SystemOrchestrator getInstance() {
        if (instance == null) {
            instance = new SystemOrchestrator();
        }
        return instance;
    }
    
    /**
     * Sets the necessary managers for the test class functionality.
     *
     * @param wireguardManager the WireGuard manager to be configured
     * @param antivirusManager the Antivirus manager to be configured
     * @param downloadManager the Download manager to be configured
     */
    protected void setObjects(WireguardManager wireguardManager, AntivirusManager antivirusManager, DownloadManager downloadManager) {
    	this.wireguardManager = wireguardManager;
    	this.antivirusManager = antivirusManager;
    	this.downloadManager = downloadManager;
    }

    /**
     * Manages the VPN connection.
     * 
     * @param operation The operation to be performed (START or STOP).
     */
    public void manageVPN(vpnOperations operation, String peer) {

        switch (operation) {
            case START:
                wireguardManager.setInterfaceUp(peer);
                break;

            case STOP:
                wireguardManager.setInterfaceDown(); 
                break;

            default:
                logger.error("Unsupported operation: {}", operation);
                break;
        }
    }

    /**
     * Manages the download monitoring service.
     * 
     * @param status The desired state of the download monitoring service (UP or DOWN).
     */
    public void manageDownload(runningStates status) {
        this.monitorStatus = status; // Update download monitoring status
        logger.info("Managing download monitoring service. Desired state: {}", status);

        if (monitorStatus == runningStates.UP) {
            if (downloadManager.getMonitorStatus() != runningStates.UP) {
                logger.info("Starting download monitoring service...");
                try {
                    downloadManager.startMonitoring(); // Start monitoring downloads
                    logger.info("Download monitoring service started successfully.");
                } catch (IOException e) {
                    logger.error("Error starting the download monitoring service: {}", e.getMessage(), e);
                    this.monitorStatus = runningStates.DOWN;
                }
            } else {
                logger.info("Download monitoring service is already running.");
            }
        } else {
            if (downloadManager.getMonitorStatus() != runningStates.DOWN) {
                logger.info("Stopping download monitoring service...");
                downloadManager.forceStopMonitoring(); // Stop monitoring downloads
				logger.info("Download monitoring service stopped successfully.");
            } else {
                logger.info("Download monitoring service is already stopped.");
            }
        }
    }

    /**
     * Manages the antivirus service.
     * 
     * @param status The desired state of the antivirus service (UP or DOWN).
     */
    public void manageAV(runningStates status) {
        this.avStatus = status; // Update antivirus status
        logger.info("Managing antivirus service. Desired state: {}", status);

        if (avStatus == runningStates.UP) {
            if (antivirusManager.getScannerStatus() != runningStates.UP) {
                logger.info("Starting antivirus service...");

                // Starting antivirus scan and providing progress
                try {
                    antivirusManager.startScan(); 
                    logger.info("Antivirus service started successfully.");
                } catch (Exception e) {
                    logger.error("Error while starting antivirus service: {}", e.getMessage(), e);
                    this.avStatus = antivirusManager.getScannerStatus();
                }
            } else { 
                logger.info("Antivirus service is already running.");
            }
        } else {
            if (antivirusManager.getScannerStatus() != runningStates.DOWN) {
                logger.info("Stopping antivirus service...");
                
                // Stopping the scan
                try {
                    antivirusManager.stopScan(); 
                    logger.info("Antivirus service stopped successfully.");
                } catch (Exception e) {
                    logger.error("Error while stopping antivirus service: {}", e.getMessage(), e);
                    this.avStatus = antivirusManager.getScannerStatus();
                }
            } else {
                logger.info("Antivirus service is already stopped.");
            }
        }

        // Print final scan reports using printReport() method
        List<ScanReport> finalReports = antivirusManager.getFinalReports();
        if (finalReports.isEmpty()) {
            logger.info("No scan reports available.");
        } else {
            logger.info("Printing final scan reports:");
            for (ScanReport report : finalReports) {
                report.printReport();  // Use printReport method to print the report
            }
        }
    }

    /**
     * Retrieves the current VPN connection status.
     * 
     * @return The current VPN connection status.
     */
    public connectionStates getConnectionStatus() {
    	connectionStates connectionStatus = wireguardManager.getConnectionStatus();
        logger.debug("Retrieving connection status: {}", connectionStatus);
        return connectionStatus;
    }

    /**
     * Retrieves the current download monitoring status.
     * 
     * @return The current download monitoring status.
     */
    public runningStates getMonitorStatus() {
        logger.debug("Retrieving monitoring status: {}", monitorStatus);
        return monitorStatus;
    }

    /**
     * Retrieves the current antivirus status.
     * 
     * @return The current antivirus status.
     */
    public runningStates getAVStatus() {
        logger.debug("Retrieving antivirus status: {}", avStatus);
        return avStatus;
    }

    /**
     * Adds a new peer to the VPN configuration.
     * 
     * @param peerData The peer configuration data.
     * @param peerName The name of the peer to be added.
     */
    public void addPeer(String peerData, String peerName) {
        logger.info("Adding new peer with name: {}", peerName);
        Map<String, Map<String, String>> Data = PeerManager.parsePeerConfig(peerName);
        wireguardManager.getPeerManager().createPeer(Data, peerName);
        logger.info("Peer added successfully: {}", peerName);
    }

    /**
     * Retrieves the WireguardManager instance.
     * 
     * @return The WireguardManager instance.
     */
    public WireguardManager getWireguardManager() {
        return wireguardManager;
    }

    /**
     * Retrieves report information based on the report name.
     * 
     * @param report The name or identifier of the report to retrieve.
     * @return The report information.
     */
    public String getReportInfo(String report) {
        logger.info("Retrieving report info for report: {}", report);
        return ""; // Dummy implementation for now
    }

    /**
     * Retrieves the DownloadManager instance.
     * 
     * @return The DownloadManager instance.
     */
    public DownloadManager getDownloadManager() {
        logger.debug("Retrieving DownloadManager instance.");
        return downloadManager;
    }

    /**
     * Retrieves the AntivirusManager instance.
     *
     * @return The AntivirusManager instance.
     */
    public AntivirusManager getAntivirusManager() {
        return antivirusManager;
    }
    
    
    /**
     * Monitors the states of essential system components and handles failures.
     * <p>
     * This method starts a thread to periodically check the operational states of components. 
     * If a critical component fails, the system logs the error, stops related services, 
     * and shuts down the VPN for the selected peer.
     * </p>
     *
     * <h2>Functionality:</h2>
     * <ul>
     *   <li>Checks if the interface is up and the connection is active.</li>
     *   <li>Handles failures by stopping downloads, AV services, or the VPN as needed.</li>
     *   <li>Runs every 200ms until the guardian state changes from {@code runningStates.UP}.</li>
     * </ul>
     *
     * <h2>Thread Management:</h2>
     * The thread terminates gracefully when interrupted or when the guardian state changes.
     */
    public void statesGuardian() {
    	Runnable task = () -> {
            while (guardianState == runningStates.UP) { // Check interface is up
            	if(wireguardManager.getConnectionStatus() == connectionStates.CONNECTED) {
            		if(antivirusManager.getScannerStatus() == runningStates.DOWN || downloadManager.getMonitorStatus() == runningStates.DOWN) {
            			
            			logger.error("An essential component has encountered an error - Shutting down services...");
            			
            			if(antivirusManager.getScannerStatus() == runningStates.DOWN && downloadManager.getMonitorStatus() == runningStates.UP) {
            				manageDownload(runningStates.DOWN);
            			} else if(downloadManager.getMonitorStatus() == runningStates.DOWN && antivirusManager.getScannerStatus() == runningStates.UP) {
            				manageAV(runningStates.DOWN);
            			}
            			
            			manageVPN(vpnOperations.STOP,null);
            		}
            	}
            	
            	logger.info("componentStatesGuardian: " + wireguardManager.getConnectionStatus() + antivirusManager.getScannerStatus() + downloadManager.getMonitorStatus());
                try {
                    Thread.sleep(200); // wait
                } catch (InterruptedException e) {
                    Thread.currentThread().interrupt();
                    logger.error("startComponentStatesGuardian() thread unexpecly interrupted");
                    break;
                }
            }
            logger.info("startComponentStatesGuardian() thread stopped");
        };
        
        Thread thread = new Thread(task);
        guardianState = runningStates.UP;
        thread.start();
    }
    
    /**
     * Sets guardianState.
     *
     * @param enum runningStates object.
     */
    public void setGuardianState(runningStates s) {
    	guardianState = s;
    }
    
    /**
     * Retrieves guardianState.
     *
     * @return enum runningStates object.
     */
    public runningStates getGuardianState() {
    	return guardianState;
    }
    
>>>>>>> 53cd0162
}<|MERGE_RESOLUTION|>--- conflicted
+++ resolved
@@ -27,258 +27,28 @@
  */
 public class SystemOrchestrator {
 
-<<<<<<< HEAD
 	private static final Logger logger = LogManager.getLogger(SystemOrchestrator.class);
 	private static SystemOrchestrator instance; // Singleton instance
-
-	private WireguardManager wireguardManager; // Manages VPN connections
-	private DownloadManager downloadManager; // Manages download monitoring
-	private AntivirusManager antivirusManager; // Manages antivirus operations
-	private ClamAV clamAV; // Integrates ClamAV for file scanning
-	private VirusTotal virusTotal; // Integrates VirusTotal for file scanning
-	private runningStates avStatus = runningStates.DOWN; // Current antivirus status
-	private runningStates monitorStatus; // Current download monitoring status
-
-	/**
-	 * Private constructor to initialize the SystemOrchestrator instance. Configures
-	 * all necessary components.
-	 */
-	private SystemOrchestrator() {
-		this.wireguardManager = WireguardManager.getInstance(); // Initialize WireguardManager
-		this.antivirusManager = AntivirusManager.getInstance(); // Initialize AntivirusManager
-		this.clamAV = ClamAV.getInstance(); // Initialize ClamAV
-		this.virusTotal = VirusTotal.getInstance(); // Initialize VirusTotal
-		this.wireguardManager = WireguardManager.getInstance(); // Link DownloadManager
-		this.downloadManager = DownloadManager.getInstance(antivirusManager);
-
-		antivirusManager.setClamAV(clamAV);
-		antivirusManager.setVirusTotal(virusTotal);
-
-		logger.info("SystemOrchestrator initialized.");
-	}
-
-	/**
-	 * Retrieves the Singleton instance of SystemOrchestrator.
-	 *
-	 * @return The single instance of SystemOrchestrator.
-	 */
-	public static synchronized SystemOrchestrator getInstance() {
-		if (instance == null) {
-			instance = new SystemOrchestrator();
-		}
-		return instance;
-	}
-
-	/**
-	 * Manages VPN connections by starting or stopping the VPN.
-	 * 
-	 * @param operation The VPN operation to perform (START or STOP).
-	 * @param peer      The peer to connect to (if applicable).
-	 */
-	public void manageVPN(vpnOperations operation, String peer) {
-
-		switch (operation) {
-		case START:
-			wireguardManager.setInterfaceUp(peer);
-			break;
-
-		case STOP:
-			wireguardManager.setInterfaceDown();
-			break;
-
-		default:
-			logger.error("Unsupported operation: {}", operation);
-			break;
-		}
-	}
-
-	/**
-	 * Manages the download monitoring service by starting or stopping it.
-	 * 
-	 * @param status The desired state of the monitoring service (UP or DOWN).
-	 */
-	public void manageDownload(runningStates status) {
-		this.monitorStatus = status; // Update download monitoring status
-		logger.info("Managing download monitoring service. Desired state: {}", status);
-
-		if (monitorStatus == runningStates.UP) {
-			if (downloadManager.getMonitorStatus() != runningStates.UP) {
-				logger.info("Starting download monitoring service...");
-				try {
-					downloadManager.startMonitoring(); // Start monitoring downloads
-					logger.info("Download monitoring service started successfully.");
-				} catch (IOException e) {
-					logger.error("Error starting the download monitoring service: {}", e.getMessage(), e);
-				}
-			} else {
-				logger.info("Download monitoring service is already running.");
-			}
-		} else {
-			if (downloadManager.getMonitorStatus() != runningStates.DOWN) {
-				logger.info("Stopping download monitoring service...");
-				downloadManager.stopMonitoring(); // Stop monitoring downloads
-				logger.info("Download monitoring service stopped successfully.");
-			} else {
-				logger.info("Download monitoring service is already stopped.");
-			}
-		}
-	}
-
-	/**
-	 * Manages the antivirus service by starting or stopping it.
-	 * 
-	 * @param status The desired state of the antivirus service (UP or DOWN).
-	 */
-	public void manageAV(runningStates status) {
-		this.avStatus = status; // Update antivirus status
-		logger.info("Managing antivirus service. Desired state: {}", status);
-
-		if (avStatus == runningStates.UP) {
-			if (antivirusManager.getScannerStatus() != runningStates.UP) {
-				logger.info("Starting antivirus service...");
-
-				// Starting antivirus scan and providing progress
-				try {
-					antivirusManager.startScan(); // Start antivirus scan
-					logger.info("Antivirus service started successfully.");
-				} catch (Exception e) {
-					logger.error("Error while starting antivirus service: {}", e.getMessage(), e);
-				}
-			} else {
-				logger.info("Antivirus service is already running.");
-			}
-		} else {
-			if (antivirusManager.getScannerStatus() != runningStates.DOWN) {
-				logger.info("Stopping antivirus service...");
-
-				// Stopping the scan
-				try {
-					antivirusManager.stopScan(); // Stop antivirus scan
-					logger.info("Antivirus service stopped successfully.");
-				} catch (Exception e) {
-					logger.error("Error while stopping antivirus service: {}", e.getMessage(), e);
-				}
-			} else {
-				logger.info("Antivirus service is already stopped.");
-			}
-		}
-
-		// Display final scan reports
-		List<ScanReport> finalReports = antivirusManager.getFinalReports();
-		if (finalReports.isEmpty()) {
-			logger.info("No scan reports available.");
-		} else {
-			logger.info("Printing final scan reports:");
-			for (ScanReport report : finalReports) {
-				report.printReport(); // Display each report
-			}
-		}
-	}
-
-	/**
-	 * Retrieves the current VPN connection status.
-	 *
-	 * @return The current VPN connection status.
-	 */
-	public connectionStates getConnectionStatus() {
-		connectionStates connectionStatus = wireguardManager.getConnectionStatus();
-		logger.debug("Retrieving connection status: {}", connectionStatus);
-		return connectionStatus;
-	}
-
-	/**
-	 * Retrieves the current download monitoring service status.
-	 *
-	 * @return The current monitoring status.
-	 */
-	public runningStates getMonitorStatus() {
-		logger.debug("Retrieving monitoring status: {}", monitorStatus);
-		return monitorStatus;
-	}
-
-	/**
-	 * Retrieves the current antivirus service status.
-	 *
-	 * @return The current antivirus status.
-	 */
-	public runningStates getAVStatus() {
-		logger.debug("Retrieving antivirus status: {}", avStatus);
-		return avStatus;
-	}
-
-	/**
-	 * Adds a new peer to the VPN configuration.
-	 * 
-	 * @param peerData Configuration data for the peer.
-	 * @param peerName The name of the peer.
-	 */
-	public void addPeer(String peerData, String peerName) {
-		logger.info("Adding new peer with name: {}", peerName);
-		Map<String, Map<String, String>> peer = PeerManager.parsePeerConfig(peerName);
-		wireguardManager.getPeerManager().createPeer(peer, peerName);
-		logger.info("Peer added successfully: {}", peerName);
-	}
-
-	/**
-	 * Retrieves the WireguardManager instance.
-	 * 
-	 * @return The WireguardManager instance.
-	 */
-	public WireguardManager getWireguardManager() {
-		return wireguardManager;
-	}
-
-	/**
-	 * Retrieves report information based on the report name.
-	 * 
-	 * @param report The name or identifier of the report to retrieve.
-	 * @return The report information.
-	 */
-	public String getReportInfo(String report) {
-		logger.info("Retrieving report info for report: {}", report);
-		return ""; // Dummy implementation for now
-	}
-
-	/**
-	 * Retrieves the DownloadManager instance.
-	 * 
-	 * @return The DownloadManager instance.
-	 */
-	public DownloadManager getDownloadManager() {
-		logger.debug("Retrieving DownloadManager instance.");
-		return downloadManager;
-	}
-
-	/**
-	 * Retrieves the AntivirusManager instance.
-	 *
-	 * @return The AntivirusManager instance.
-	 */
-	public AntivirusManager getAntivirusManager() {
-		return antivirusManager;
-	}
-=======
-    private static final Logger logger = LogManager.getLogger(SystemOrchestrator.class);
-    private static SystemOrchestrator instance;
 
     private WireguardManager wireguardManager; // Manages VPN connections
     private DownloadManager downloadManager;   // Manages download monitoring
     private AntivirusManager antivirusManager; // Manages antivirus operations
-    private ClamAV clamAV;                     // Analyzes files with ClamAV
-    private VirusTotal virusTotal;             // Analyzes files with VirusTotal
-    private runningStates avStatus = runningStates.DOWN; // Antivirus service status
-    private runningStates monitorStatus;       // Download monitoring service status
+    private ClamAV clamAV;                     // Integrates ClamAV for file scanning
+    private VirusTotal virusTotal;             // Integrates VirusTotal for file scanning
+    private runningStates avStatus = runningStates.DOWN; // Current antivirus status
+    private runningStates monitorStatus;       // Current download monitoring status
     
     // Control variable for componentStatesGuardian thread --> runningStates.UP let the thread to continue running, runningStates.DOWN stops the thread execution
     private runningStates guardianState = runningStates.DOWN; 
 
-    /*
-     * Initializes the SystemOrchestrator instance with necessary components.
-     */
+	/**
+	 * Private constructor to initialize the SystemOrchestrator instance. Configures
+	 * all necessary components.
+	 */
     private SystemOrchestrator() {
         this.wireguardManager = WireguardManager.getInstance(); // Initialize WireguardManager
         this.antivirusManager = AntivirusManager.getInstance(); // Initialize AntivirusManager
-        this.downloadManager = DownloadManager.getInstance(antivirusManager);
+        this.downloadManager = DownloadManager.getInstance(antivirusManager); // Initialize DownloadManager
         this.clamAV = ClamAV.getInstance(); // Initialize ClamAV
         this.virusTotal = VirusTotal.getInstance(); // Initialize VirusTotal
         antivirusManager.setClamAV(clamAV);
@@ -287,11 +57,11 @@
         logger.info("SystemOrchestrator initialized.");
     }
     
-    /**
-     * Static method to get the Singleton instance of SystemOrchestrator.
-     *
-     * @return the single instance of SystemOrchestrator.
-     */
+	/**
+	 * Retrieves the Singleton instance of SystemOrchestrator.
+	 *
+	 * @return The single instance of SystemOrchestrator.
+	 */
     public static synchronized SystemOrchestrator getInstance() {
         if (instance == null) {
             instance = new SystemOrchestrator();
@@ -312,36 +82,37 @@
     	this.downloadManager = downloadManager;
     }
 
-    /**
-     * Manages the VPN connection.
-     * 
-     * @param operation The operation to be performed (START or STOP).
-     */
-    public void manageVPN(vpnOperations operation, String peer) {
-
-        switch (operation) {
-            case START:
-                wireguardManager.setInterfaceUp(peer);
-                break;
-
-            case STOP:
-                wireguardManager.setInterfaceDown(); 
-                break;
-
-            default:
-                logger.error("Unsupported operation: {}", operation);
-                break;
-        }
-    }
-
-    /**
-     * Manages the download monitoring service.
-     * 
-     * @param status The desired state of the download monitoring service (UP or DOWN).
-     */
-    public void manageDownload(runningStates status) {
-        this.monitorStatus = status; // Update download monitoring status
-        logger.info("Managing download monitoring service. Desired state: {}", status);
+	/**
+	 * Manages VPN connections by starting or stopping the VPN.
+	 * 
+	 * @param operation The VPN operation to perform (START or STOP).
+	 * @param peer      The peer to connect to (if applicable).
+	 */
+	public void manageVPN(vpnOperations operation, String peer) {
+
+		switch (operation) {
+		case START:
+			wireguardManager.setInterfaceUp(peer);
+			break;
+
+		case STOP:
+			wireguardManager.setInterfaceDown();
+			break;
+
+		default:
+			logger.error("Unsupported operation: {}", operation);
+			break;
+		}
+	}
+
+	/**
+	 * Manages the download monitoring service by starting or stopping it.
+	 * 
+	 * @param status The desired state of the monitoring service (UP or DOWN).
+	 */
+	public void manageDownload(runningStates status) {
+		this.monitorStatus = status; // Update download monitoring status
+		logger.info("Managing download monitoring service. Desired state: {}", status);
 
         if (monitorStatus == runningStates.UP) {
             if (downloadManager.getMonitorStatus() != runningStates.UP) {
@@ -361,28 +132,28 @@
                 logger.info("Stopping download monitoring service...");
                 downloadManager.forceStopMonitoring(); // Stop monitoring downloads
 				logger.info("Download monitoring service stopped successfully.");
-            } else {
-                logger.info("Download monitoring service is already stopped.");
-            }
-        }
-    }
-
-    /**
-     * Manages the antivirus service.
-     * 
-     * @param status The desired state of the antivirus service (UP or DOWN).
-     */
-    public void manageAV(runningStates status) {
-        this.avStatus = status; // Update antivirus status
-        logger.info("Managing antivirus service. Desired state: {}", status);
-
-        if (avStatus == runningStates.UP) {
-            if (antivirusManager.getScannerStatus() != runningStates.UP) {
-                logger.info("Starting antivirus service...");
+			} else {
+				logger.info("Download monitoring service is already stopped.");
+			}
+		}
+	}
+
+	/**
+	 * Manages the antivirus service by starting or stopping it.
+	 * 
+	 * @param status The desired state of the antivirus service (UP or DOWN).
+	 */
+	public void manageAV(runningStates status) {
+		this.avStatus = status; // Update antivirus status
+		logger.info("Managing antivirus service. Desired state: {}", status);
+
+		if (avStatus == runningStates.UP) {
+			if (antivirusManager.getScannerStatus() != runningStates.UP) {
+				logger.info("Starting antivirus service...");
 
                 // Starting antivirus scan and providing progress
                 try {
-                    antivirusManager.startScan(); 
+                    antivirusManager.startScan(); // Start antivirus scan
                     logger.info("Antivirus service started successfully.");
                 } catch (Exception e) {
                     logger.error("Error while starting antivirus service: {}", e.getMessage(), e);
@@ -408,55 +179,54 @@
             }
         }
 
-        // Print final scan reports using printReport() method
-        List<ScanReport> finalReports = antivirusManager.getFinalReports();
-        if (finalReports.isEmpty()) {
-            logger.info("No scan reports available.");
-        } else {
-            logger.info("Printing final scan reports:");
-            for (ScanReport report : finalReports) {
-                report.printReport();  // Use printReport method to print the report
-            }
-        }
-    }
-
-    /**
-     * Retrieves the current VPN connection status.
-     * 
-     * @return The current VPN connection status.
-     */
-    public connectionStates getConnectionStatus() {
-    	connectionStates connectionStatus = wireguardManager.getConnectionStatus();
-        logger.debug("Retrieving connection status: {}", connectionStatus);
-        return connectionStatus;
-    }
-
-    /**
-     * Retrieves the current download monitoring status.
-     * 
-     * @return The current download monitoring status.
-     */
-    public runningStates getMonitorStatus() {
-        logger.debug("Retrieving monitoring status: {}", monitorStatus);
-        return monitorStatus;
-    }
-
-    /**
-     * Retrieves the current antivirus status.
-     * 
-     * @return The current antivirus status.
-     */
-    public runningStates getAVStatus() {
-        logger.debug("Retrieving antivirus status: {}", avStatus);
-        return avStatus;
-    }
-
-    /**
-     * Adds a new peer to the VPN configuration.
-     * 
-     * @param peerData The peer configuration data.
-     * @param peerName The name of the peer to be added.
-     */
+		// Display final scan reports
+		List<ScanReport> finalReports = antivirusManager.getFinalReports();
+		if (finalReports.isEmpty()) {
+			logger.info("No scan reports available.");
+		} else {
+			logger.info("Printing final scan reports:");
+			for (ScanReport report : finalReports) {
+				report.printReport(); // Display each report
+			}
+		}
+	}
+
+	/**
+	 * Retrieves the current VPN connection status.
+	 *
+	 * @return The current VPN connection status.
+	 */
+	public connectionStates getConnectionStatus() {
+		connectionStates connectionStatus = wireguardManager.getConnectionStatus();
+		logger.debug("Retrieving connection status: {}", connectionStatus);
+		return connectionStatus;
+	}
+
+	/**
+	 * Retrieves the current download monitoring service status.
+	 *
+	 * @return The current monitoring status.
+	 */
+	public runningStates getMonitorStatus() {
+		logger.debug("Retrieving monitoring status: {}", monitorStatus);
+		return monitorStatus;
+	}
+
+	/**
+	 * Retrieves the current antivirus service status.
+	 *
+	 * @return The current antivirus status.
+	 */
+	public runningStates getAVStatus() {
+		logger.debug("Retrieving antivirus status: {}", avStatus);
+		return avStatus;
+	}
+	/**
+	 * Adds a new peer to the VPN configuration.
+	 * 
+	 * @param peerData Configuration data for the peer.
+	 * @param peerName The name of the peer.
+	 */
     public void addPeer(String peerData, String peerName) {
         logger.info("Adding new peer with name: {}", peerName);
         Map<String, Map<String, String>> Data = PeerManager.parsePeerConfig(peerName);
@@ -464,37 +234,37 @@
         logger.info("Peer added successfully: {}", peerName);
     }
 
-    /**
-     * Retrieves the WireguardManager instance.
-     * 
-     * @return The WireguardManager instance.
-     */
-    public WireguardManager getWireguardManager() {
-        return wireguardManager;
-    }
-
-    /**
-     * Retrieves report information based on the report name.
-     * 
-     * @param report The name or identifier of the report to retrieve.
-     * @return The report information.
-     */
-    public String getReportInfo(String report) {
-        logger.info("Retrieving report info for report: {}", report);
-        return ""; // Dummy implementation for now
-    }
-
-    /**
-     * Retrieves the DownloadManager instance.
-     * 
-     * @return The DownloadManager instance.
-     */
-    public DownloadManager getDownloadManager() {
-        logger.debug("Retrieving DownloadManager instance.");
-        return downloadManager;
-    }
-
-    /**
+	/**
+	 * Retrieves the WireguardManager instance.
+	 * 
+	 * @return The WireguardManager instance.
+	 */
+	public WireguardManager getWireguardManager() {
+		return wireguardManager;
+	}
+
+	/**
+	 * Retrieves report information based on the report name.
+	 * 
+	 * @param report The name or identifier of the report to retrieve.
+	 * @return The report information.
+	 */
+	public String getReportInfo(String report) {
+		logger.info("Retrieving report info for report: {}", report);
+		return ""; // Dummy implementation for now
+	}
+
+	/**
+	 * Retrieves the DownloadManager instance.
+	 * 
+	 * @return The DownloadManager instance.
+	 */
+	public DownloadManager getDownloadManager() {
+		logger.debug("Retrieving DownloadManager instance.");
+		return downloadManager;
+	}    
+
+	/**
      * Retrieves the AntivirusManager instance.
      *
      * @return The AntivirusManager instance.
@@ -575,5 +345,4 @@
     	return guardianState;
     }
     
->>>>>>> 53cd0162
 }