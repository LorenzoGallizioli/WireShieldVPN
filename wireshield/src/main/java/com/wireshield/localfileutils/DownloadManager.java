package com.wireshield.localfileutils;

import com.wireshield.av.AntivirusManager;
import com.wireshield.av.FileManager;
import com.wireshield.enums.runningStates;
import org.apache.logging.log4j.LogManager;
import org.apache.logging.log4j.Logger;

import java.io.File;
import java.io.IOException;
import java.nio.file.*;
import java.util.HashSet;
import java.util.Set;

/**
 * The DownloadManager class is responsible for: 
 * - Monitoring a download directory for new files.
 * - Detecting and processing new downloads.
 * - Adding detected files to the antivirus scanning queue.
 * 
 * This class utilizes the Singleton design pattern to ensure a single instance
 * manages the download directory monitoring process.
 */
public class DownloadManager {

	private static final Logger logger = LogManager.getLogger(DownloadManager.class);

	private static DownloadManager instance; // Singleton instance
	private String downloadPath; // Path to the monitored download directory
	private final Set<String> detectedFiles = new HashSet<>(); // Tracks already detected files
	private AntivirusManager antivirusManager; // Manages file scanning
	private runningStates monitorStatus; // Current monitoring status (UP or DOWN)
	private WatchService watchService; // Monitors file system events
	private Thread monitorThread; // Runs the monitoring process

	/**
	 * Private constructor to initialize the DownloadManager instance.
	 *
	 * @param antivirusManager The AntivirusManager instance for file scanning.
	 */
	private DownloadManager(AntivirusManager antivirusManager) {
		this.downloadPath = getDefaultDownloadPath(); // Automatically set default download path
		this.monitorStatus = runningStates.DOWN; // Initially not monitoring
		this.antivirusManager = antivirusManager;
		logger.info("DownloadManager initialized with path: {}", getDownloadPath());
	}

	/**
	 * Returns the singleton instance of DownloadManager.
	 *
	 * @param antivirusManager The AntivirusManager instance (only required for
	 *                         first initialization).
	 * @return The single instance of DownloadManager.
	 */
	public static synchronized DownloadManager getInstance(AntivirusManager antivirusManager) {
		if (instance == null) {
			instance = new DownloadManager(antivirusManager);
		}
		return instance;
	}

	/**
	 * Determines the default download directory path based on the user's operating
	 * system.
	 *
	 * @return The default download directory path as a String.
	 */
	public String getDefaultDownloadPath() {
		String userHome = System.getProperty("user.home");
		String downloadFolder = "Downloads";

		if (System.getProperty("os.name").toLowerCase().contains("win")) {
			return userHome + "\\" + downloadFolder; // Windows path format
		} else {
			return userHome + "/" + downloadFolder; // UNIX-like path format
		}
	}

	/**
	 * Starts monitoring the download directory for new files. Detected files will
	 * be added to the antivirus scanning queue.
	 *
	 * @throws IOException If an error occurs while setting up the WatchService.
	 */
	public void startMonitoring() throws IOException {
		if (monitorStatus == runningStates.UP) {
			logger.warn("Already monitoring the download directory.");
			return; // Already monitoring
		}

		monitorStatus = runningStates.UP; // Set monitoring status to active
		logger.info("Monitoring directory: {}", getDownloadPath());

		// Create WatchService to monitor directory
		try {
			watchService = FileSystems.getDefault().newWatchService();
			Path path = Paths.get(getDownloadPath());

			// Register the directory for creation events
			path.register(watchService, StandardWatchEventKinds.ENTRY_CREATE);

			// Start monitoring in a new thread
			monitorThread = new Thread(() -> {
				// Loop to monitor the directory as long as the status is UP
				while (monitorStatus == runningStates.UP) {
					try {
						WatchKey key = watchService.take(); // Wait for events

						// Process events
						for (WatchEvent<?> event : key.pollEvents()) {
							if (event.kind() == StandardWatchEventKinds.ENTRY_CREATE) {
								Path newFilePath = path.resolve((Path) event.context());
								File newFile = newFilePath.toFile();

								if (!FileManager.isTemporaryFile(newFile) && FileManager.isFileStable(newFile)) {
									String fileName = newFile.getAbsolutePath();

									// Check if file is already detected
									if (!detectedFiles.contains(fileName)) {
										detectedFiles.add(fileName);
										logger.info("New file detected: {}", newFile.getName());
										antivirusManager.addFileToScanBuffer(newFile); // Add to antivirus queue
									}
								}
							}
						}

						key.reset(); // Continue watching for further events

					} catch (InterruptedException e) {
						// Handle interruption gracefully, but don't stop the monitoring thread
						if (monitorStatus == runningStates.UP) {
							logger.info("Monitoring interrupted, but continuing...");
							
							monitorStatus = runningStates.DOWN;
							Thread.currentThread().interrupt(); // Preserve interruption flag
						}
					}
				}
			});

			monitorThread.start(); // Begin monitoring

		} catch (IOException e) {
			logger.error("Error creating WatchService: {}", e.getMessage(), e);
			monitorStatus = runningStates.DOWN;
		}
	}

	/**
	 * Stops monitoring the download directory and shuts down the monitoring thread.
	 */
	public void forceStopMonitoring() {
		if (monitorStatus == runningStates.DOWN) {
			logger.warn("Monitoring is already stopped.");
			return; // Already stopped
		}

<<<<<<< HEAD
		monitorStatus = runningStates.DOWN; // Set status to inactive
=======
		monitorStatus = runningStates.DOWN; // Set monitoring status to DOWN (inactive)
		
>>>>>>> 53cd0162
		try {
			if (monitorThread != null && monitorThread.isAlive()) {
				monitorThread.interrupt(); // Interrupt monitoring thread
				monitorThread.join(); // Wait for the thread to finish
			}

			if (watchService != null) {
				watchService.close(); // Close WatchService
			}

			logger.info("Stopped monitoring the directory.");

		} catch (IOException e) {
			logger.error("Error stopping monitoring due to IO issue: {}", e.getMessage(), e);
		} catch (InterruptedException e) {
			logger.error("Thread interrupted while stopping monitoring: {}", e.getMessage(), e);
			Thread.currentThread().interrupt(); // Preserve interruption flag
		}
	}

	/**
	 * Returns the current monitoring status (UP or DOWN).
	 *
	 * @return The current monitoring status.
	 */
	public runningStates getMonitorStatus() {
		return monitorStatus;
	}

	/**
	 * Retrieves the path to the download directory being monitored.
	 *
	 * @return The monitored download directory path.
	 */
	public String getDownloadPath() {
		return downloadPath;
	}
}<|MERGE_RESOLUTION|>--- conflicted
+++ resolved
@@ -156,12 +156,8 @@
 			return; // Already stopped
 		}
 
-<<<<<<< HEAD
 		monitorStatus = runningStates.DOWN; // Set status to inactive
-=======
-		monitorStatus = runningStates.DOWN; // Set monitoring status to DOWN (inactive)
 		
->>>>>>> 53cd0162
 		try {
 			if (monitorThread != null && monitorThread.isAlive()) {
 				monitorThread.interrupt(); // Interrupt monitoring thread
