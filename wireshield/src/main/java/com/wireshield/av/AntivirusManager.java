--- conflicted
+++ resolved
@@ -141,31 +141,14 @@
 			ScanReport finalReport = new ScanReport();
 			finalReport.setFile(fileToScan);
 
-<<<<<<< HEAD
 			// Analyze the file using ClamAV
-			if (clamAV != null) {
-				clamAV.analyze(fileToScan);
-				ScanReport clamAVReport = clamAV.getReport();
-				if (clamAVReport != null) {
-					mergeReports(finalReport, clamAVReport);
-				}
-			}
-
-			// If a threat is detected and the file is small enough, use VirusTotal
-			if (finalReport.isThreatDetected() && virusTotal != null && fileToScan.length() <= MAX_FILE_SIZE) {
-				virusTotal.analyze(fileToScan);
-				ScanReport virusTotalReport = virusTotal.getReport();
-				if (virusTotalReport != null) {
-					mergeReports(finalReport, virusTotalReport);
-=======
-			// Perform ClamAV analysis
 			clamAV.analyze(fileToScan);
 			ScanReport clamAVReport = clamAV.getReport();
 			if (clamAVReport != null) {
 				mergeReports(finalReport, clamAVReport);
 			}
 
-			// Perform VirusTotal analysis
+			// If a threat is detected and the file is small enough, use VirusTotal
 			if(virusTotal != null) {
 				if (finalReport.isThreatDetected() && fileToScan.length() <= MAX_FILE_SIZE) {
 					virusTotal.analyze(fileToScan);
@@ -175,7 +158,6 @@
 					}
 				} else if (fileToScan.length() > MAX_FILE_SIZE) {
 					logger.warn("File is too large for VirusTotal analysis: {}", fileToScan.getName());
->>>>>>> 53cd0162
 				}
 			}
 
@@ -197,16 +179,6 @@
 		}
 	}
 
-<<<<<<< HEAD
-	/**
-	 * Stops the ongoing antivirus scan process gracefully.
-	 */
-	public void stopScan() {
-		if (scannerStatus == runningStates.DOWN) {
-			logger.warn("No scan process is running.");
-			return;
-		}
-=======
     /*
      * Stops the ongoing antivirus scan process gracefully.
      */
@@ -215,7 +187,6 @@
             logger.warn("No scan process is running.");
             return;
         }
->>>>>>> 53cd0162
 
 		scannerStatus = runningStates.DOWN;
 
