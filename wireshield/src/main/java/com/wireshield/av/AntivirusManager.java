--- conflicted
+++ resolved
@@ -17,243 +17,6 @@
  */
 public class AntivirusManager {
 
-<<<<<<< HEAD
-    private static final Logger logger = LogManager.getLogger(AntivirusManager.class);
-
-    private static AntivirusManager instance;
-
-    private ClamAV clamAV;
-    private VirusTotal virusTotal;
-    private Queue<File> scanBuffer = new LinkedList<>();
-    private List<File> filesToRemove = new ArrayList<>();
-    private List<ScanReport> finalReports = new ArrayList<>();
-    private runningStates scannerStatus;
-
-    private Thread scanThread;
-    static final long MAX_FILE_SIZE = 10 * 1024 * 1024; // Maximum file size for VirusTotal analysis (10 MB)
-
-    private AntivirusManager() {
-        logger.info("AntivirusManager initialized.");
-        scannerStatus = runningStates.DOWN;
-    }
-
-    /**
-     * Returns the singleton instance of AntivirusManager.
-     *
-     * @return the AntivirusManager instance.
-     */
-    public static synchronized AntivirusManager getInstance() {
-        if (instance == null) {
-            instance = new AntivirusManager();
-        }
-        return instance;
-    }
-
-    /**
-     * Adds a file to the scan buffer for future analysis.
-     *
-     * @param file the file to add to the scan buffer.
-     */
-    public synchronized void addFileToScanBuffer(File file) {
-        if (file == null || !file.exists()) {
-            logger.error("Invalid file or file does not exist.");
-            return;
-        }
-        if (!scanBuffer.contains(file)) {
-            scanBuffer.add(file);
-            logger.info("File added to scan buffer: {}", file.getName());
-            notify(); // Notify scanning thread of new file
-        } else {
-            logger.warn("File is already in the scan buffer: {}", file.getName());
-        }
-    }
-
-    /*
-     * Starts the antivirus scan process. If the scanner is already running, the method does nothing.
-     */
-    public void startPerformScan() {
-        if (scannerStatus == runningStates.UP) {
-            logger.warn("Scan process is already running.");
-            return;
-        }
-
-        scannerStatus = runningStates.UP;
-        logger.info("Starting antivirus scan process...");
-
-        scanThread = new Thread(() -> {
-            while (scannerStatus == runningStates.UP) {
-            	
-            	if (clamAV == null) {
-                	logger.error("ClamAV object not exists - Shutting down scanner"); 
-                	scannerStatus = runningStates.DOWN;
-                	Thread.currentThread().interrupt();
-                }
-            	
-                File fileToScan;
-
-                // Retrieve the next file to scan from the buffer
-                synchronized (scanBuffer) {
-                    fileToScan = scanBuffer.poll();
-                }
-
-                // Wait for new files if the buffer is empty
-                if (fileToScan == null) {
-                    synchronized (this) {
-                        try {
-                            if (Thread.currentThread().isInterrupted()) {
-                                break; // Exit if thread is interrupted
-                            }
-                            wait();
-                        } catch (InterruptedException e) {
-                            Thread.currentThread().interrupt(); // Restore interrupt status
-                            break;
-                        }
-                    }
-                    continue;
-                }
-
-                // Perform the file scanning
-                ScanReport finalReport = new ScanReport();
-                finalReport.setFile(fileToScan);
-               
-                // ClamAV execution
-                clamAV.analyze(fileToScan);
-                ScanReport clamAVReport = clamAV.getReport();
-                if (clamAVReport != null) {
-                    mergeReports(finalReport, clamAVReport);
-                }
-                
-                // VirusTotal execution
-                if(virusTotal != null) {
-                	if (finalReport.isThreatDetected() && fileToScan.length() <= MAX_FILE_SIZE) {
-                		virusTotal.analyze(fileToScan);
-                		ScanReport virusTotalReport = virusTotal.getReport();
-                		if (virusTotalReport != null) {
-                			mergeReports(finalReport, virusTotalReport);
-                		}
-                	} else if (fileToScan.length() > MAX_FILE_SIZE) {
-                		logger.warn("File is too large for VirusTotal analysis: {}", fileToScan.getName());
-                	}
-                }
-                
-                // Add the report to final results
-                finalReports.add(finalReport);
-
-                if (finalReport.getWarningClass() == warningClass.DANGEROUS || finalReport.getWarningClass() == warningClass.SUSPICIOUS) {
-                    logger.warn("Threat detected in file: {}", fileToScan.getName());
-                    JOptionPane.showMessageDialog(null, "Threat detected in file: " + fileToScan.getName(),"Threat Detected", JOptionPane.WARNING_MESSAGE); // Show warning dialog
-                    filesToRemove.add(fileToScan);
-                }
-
-                if (Thread.currentThread().isInterrupted()) {
-                    break; // Exit loop if thread is interrupted
-                }
-            }
-
-            // Cleanup and notify termination
-            synchronized (this) {
-                scannerStatus = runningStates.DOWN;
-                notifyAll(); // Notify all threads waiting on this object
-            }
-        });
-
-        scanThread.start();
-    }
-
-    /*
-     * Stops the ongoing antivirus scan process gracefully.
-     */
-    public void forceStopPerformScan() {
-        if (scannerStatus == runningStates.DOWN) {
-            logger.warn("No scan process is running.");
-            return;
-        }
-
-        scannerStatus = runningStates.DOWN;
-
-        if (scanThread != null && scanThread.isAlive()) {
-            scanThread.interrupt();
-            try {
-                scanThread.join(); // Wait for the thread to terminate
-            } catch (InterruptedException e) {
-                Thread.currentThread().interrupt(); // Restore interrupt status
-            }
-        }
-    }
-
-    /**
-     * Sets the ClamAV engine for file analysis.
-     *
-     * @param clamAV the ClamAV instance.
-     */
-    public void setClamAV(ClamAV clamAV) {
-        this.clamAV = clamAV;
-    }
-
-    /**
-     * Sets the VirusTotal engine for file analysis.
-     *
-     * @param virusTotal the VirusTotal instance.
-     */
-    public void setVirusTotal(VirusTotal virusTotal) {
-        this.virusTotal = virusTotal;
-    }
-
-    /**
-     * Retrieves the current status of the scanner.
-     *
-     * @return the scanner status.
-     */
-    public runningStates getScannerStatus() {
-        return scannerStatus;
-    }
-
-    /**
-     * Retrieves the list of final scan reports.
-     *
-     * @return the list of scan reports.
-     */
-    public List<ScanReport> getFinalReports() {
-        return finalReports;
-    }
-
-    /**
-     * Retrieves the current state of the scan buffer.
-     *
-     * @return a copy of the scan buffer.
-     */
-    public synchronized List<File> getScanBuffer() {
-        return new ArrayList<>(scanBuffer);
-    }
-
-    /**
-     * Merges details from one scan report into another.
-     *
-     * @param target the target report to be updated.
-     * @param source the source report to merge from.
-     */
-    protected void mergeReports(ScanReport target, ScanReport source) {
-        if (source != null && source.isThreatDetected()) {
-            target.setThreatDetected(true);
-            target.setThreatDetails(source.getThreatDetails());
-
-            if (source.getWarningClass().compareTo(target.getWarningClass()) > 0) {
-                target.setWarningClass(source.getWarningClass());
-            }
-
-            target.setMaliciousCount(target.getMaliciousCount() + source.getMaliciousCount());
-            target.setHarmlessCount(target.getHarmlessCount() + source.getHarmlessCount());
-            target.setSuspiciousCount(target.getSuspiciousCount() + source.getSuspiciousCount());
-            target.setUndetectedCount(target.getUndetectedCount() + source.getUndetectedCount());
-        }
-
-        if (source != null && source.getSha256() != null && !source.getSha256().equals(target.getSha256())) {
-            target.setSha256(source.getSha256());
-        }
-
-        target.setValid(target.isValidReport() && (source != null && source.isValidReport()));
-    }
-=======
 	private static final Logger logger = LogManager.getLogger(AntivirusManager.class);
 
 	private static AntivirusManager instance;
@@ -335,6 +98,12 @@
 	private void performScan() throws InterruptedException {
 		while (scannerStatus == runningStates.UP) {
 			File fileToScan;
+
+			if (clamAV == null) {
+				logger.error("ClamAV object not exists - Shutting down scanner"); 
+				scannerStatus = runningStates.DOWN;
+				Thread.currentThread().interrupt();
+			}
 
 			// Retrieve the next file to scan from the buffer
 			synchronized (scanBuffer) {
@@ -361,22 +130,24 @@
 			ScanReport finalReport = new ScanReport();
 			finalReport.setFile(fileToScan);
 
-			if (clamAV != null) {
-				clamAV.analyze(fileToScan);
-				ScanReport clamAVReport = clamAV.getReport();
-				if (clamAVReport != null) {
-					mergeReports(finalReport, clamAVReport);
+			// Perform ClamAV analysis
+			clamAV.analyze(fileToScan);
+			ScanReport clamAVReport = clamAV.getReport();
+			if (clamAVReport != null) {
+				mergeReports(finalReport, clamAVReport);
+			}
+
+			// Perform VirusTotal analysis
+			if(virusTotal != null) {
+				if (finalReport.isThreatDetected() && fileToScan.length() <= MAX_FILE_SIZE) {
+					virusTotal.analyze(fileToScan);
+					ScanReport virusTotalReport = virusTotal.getReport();
+					if (virusTotalReport != null) {
+						mergeReports(finalReport, virusTotalReport);
+					}
+				} else if (fileToScan.length() > MAX_FILE_SIZE) {
+					logger.warn("File is too large for VirusTotal analysis: {}", fileToScan.getName());
 				}
-			}
-
-			if (finalReport.isThreatDetected() && virusTotal != null && fileToScan.length() <= MAX_FILE_SIZE) {
-				virusTotal.analyze(fileToScan);
-				ScanReport virusTotalReport = virusTotal.getReport();
-				if (virusTotalReport != null) {
-					mergeReports(finalReport, virusTotalReport);
-				}
-			} else if (fileToScan.length() > MAX_FILE_SIZE) {
-				logger.warn("File is too large for VirusTotal analysis: {}", fileToScan.getName());
 			}
 
 			// Add the report to final results
@@ -396,14 +167,14 @@
 		}
 	}
 
-	/*
-	 * Stops the ongoing antivirus scan process gracefully.
-	 */
-	public void stopScan() {
-		if (scannerStatus == runningStates.DOWN) {
-			logger.warn("No scan process is running.");
-			return;
-		}
+    /*
+     * Stops the ongoing antivirus scan process gracefully.
+     */
+    public void forceStopPerformScan() {
+        if (scannerStatus == runningStates.DOWN) {
+            logger.warn("No scan process is running.");
+            return;
+        }
 
 		scannerStatus = runningStates.DOWN;
 
@@ -489,5 +260,4 @@
 
 		target.setValid(target.isValidReport() && (source != null && source.isValidReport()));
 	}
->>>>>>> 6a8854e6
 }