--- conflicted
+++ resolved
@@ -30,11 +30,7 @@
 
 	private static final Logger logger = LogManager.getLogger(VirusTotal.class);
 
-<<<<<<< HEAD
-	private static VirusTotal instance; // Singleton instance
-=======
-	private static VirusTotal instance = null;
->>>>>>> 53cd0162
+	private static VirusTotal instance = null; // Singleton instance
 	private String apiKey; // API Key for accessing the VirusTotal API
 	private String virustotalUri; // URI for VirusTotal API
 	static final int REQUEST_LIMIT = 4; // Maximum requests allowed per minute
