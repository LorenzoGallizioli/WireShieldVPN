--- conflicted
+++ resolved
@@ -142,7 +142,6 @@
         }
     }
 
-<<<<<<< HEAD
 	/**
 	 * Retrive the active interface.
 	 * 
@@ -195,28 +194,12 @@
 	 */
 	@Override
 	public String toString() {
+		String interfaceName = this.activeInterface == null ? "None" : this.activeInterface;
+		
 		return String.format(
 				"[INFO] Interface: %s%n[INFO] Status: %s%n[INFO] Last handshake time: %s%n[INFO] Received traffic: %s%n[INFO] Sent traffic: %s",
-				this.activeInterface, this.status, this.lastHandshakeTime, this.receivedTraffic, this.sentTraffic);
-	}
-=======
-    /**
-     * Describes the connection.
-     */
-    @Override
-    public String toString() {
-        String interfaceName = this.activeInterface == null ? "None" : this.activeInterface;
-
-        return String.format(
-            "Interface: %s\nStatus: %s\nLast handshake time: %s\nReceived traffic: %s\nSent traffic: %s",
-            interfaceName,
-            this.status,
-            this.lastHandshakeTime,
-            (long)this.receivedTraffic,
-            (long)this.sentTraffic);
-    }
-    
->>>>>>> 600420ff
+				interfaceName, this.status, this.lastHandshakeTime, this.receivedTraffic, this.sentTraffic);
+	}
 
 	protected void setSentTraffic(long sentTraffic) {
 		this.sentTraffic = sentTraffic;
