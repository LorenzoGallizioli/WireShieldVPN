package com.wireshield.wireguard;

import java.io.BufferedReader;
import java.io.File;
import java.io.InputStreamReader;
import java.io.IOException;
import java.util.Arrays;
import java.util.Collections;

import org.apache.logging.log4j.LogManager;
import org.apache.logging.log4j.Logger;
import org.json.simple.parser.ParseException;
import com.wireshield.av.FileManager;
import com.wireshield.enums.connectionStates;

/**
 * The WireguardManager class is responsible for managing the WireGuard VPN,
 * including starting and stopping the interface, updating connection
 * statistics, and managing logs.
 */
public class WireguardManager {
	private static final Logger logger = LogManager.getLogger(WireguardManager.class);

	private static WireguardManager instance;
	private String wireguardPath;
	private String defaultPeerPath;
	private String logDumpPath;
	private Connection connection;
	private PeerManager peerManager;
	private String logs;

	/**
	 * Private constructor for the WireguardManager class. Initializes paths and
	 * starts log update thread.
	 */
	private WireguardManager() {
		this.wireguardPath = FileManager.getProjectFolder() + FileManager.getConfigValue("WIREGUARDEXE_STD_PATH");
		this.defaultPeerPath = FileManager.getProjectFolder() + FileManager.getConfigValue("PEER_STD_PATH");
		this.logDumpPath = FileManager.getProjectFolder() + FileManager.getConfigValue("LOGDUMP_STD_PATH");

		System.out.println(wireguardPath);

		File file = new File(wireguardPath);
		if (!file.exists() || !file.isFile()) {
			logger.error("WireGuard executable not found");
			return;
		}

		if (Connection.getInstance() != null)
			this.connection = Connection.getInstance();
		else
			throw new IllegalStateException("Il costruttore di Connection ha restituito un oggetto null");
		if (PeerManager.getInstance() != null)
			this.peerManager = PeerManager.getInstance();
		else
			throw new IllegalStateException("Il costruttore di PeerManager ha restituito un oggetto null");

		this.startUpdateWireguardLogs(); // Start log update thread
	}

	/**
	 * Public static method to get the Singleton instance of WireguardManager. If
	 * the instance does not exist, it will be created with the provided wgPath.
	 *
	 * @param wgPath the path to the WireGuard executable.
	 * @return the single instance of WireguardManager.
	 * @throws ParseException If there is an error parsing configuration.
	 * @throws IOException    If an I/O error occurs.
	 */
	public static synchronized WireguardManager getInstance() {
		if (instance == null) {
			instance = new WireguardManager();
		}
		return instance;
	}

	/**
	 * Starts the WireGuard interface based on the given configuration file.
	 * 
	 * @param configFileName The name of the configuration file (including
	 *                       extension).
	 * @return True if the interface is successfully started, false otherwise.
	 */
	public Boolean setInterfaceUp(String configFileName) {
		String activeInterface = connection.getActiveInterface();
		if (activeInterface != null) {
			logger.warn("WireGuard interface is already up.");
			return false; // Interface is up
		}

		try {
			// Command to start WireGuard interface
			ProcessBuilder processBuilder = new ProcessBuilder(wireguardPath, "/installtunnelservice",
					defaultPeerPath + configFileName);

			Process process = processBuilder.start();

			// Reads the output.
			BufferedReader reader = new BufferedReader(new InputStreamReader(process.getInputStream()));
			String line;
			while ((line = reader.readLine()) != null) {
				logger.info(line);
			}

			// Checks the exit code of the process.
			int exitCode = process.waitFor();
			if (exitCode == 0) {
				logger.info("WireGuard interface started.");
				connection.setStatus(connectionStates.CONNECTED);
				return true;
			} else {
				logger.error("Error starting WireGuard interface.");
				return false;
			}
		} catch (IOException e) {
			e.printStackTrace();
			return false;
		} catch (InterruptedException e) {
			Thread.currentThread().interrupt(); // Re-interrupt the thread
			logger.error("Thread was interrupted while stopping the WireGuard interface.");
			return false;
		}
	}

	/**
	 * Stops the active WireGuard interface.
	 * 
	 * @return True if the interface was stopped successfully, false otherwise.
	 */
	public Boolean setInterfaceDown() {
		String interfaceName = connection.getActiveInterface();

		if (interfaceName == null) {
			logger.info("No active WireGuard interface.");
			connection.setStatus(connectionStates.DISCONNECTED);
			return false;
		}

		try {
			// Command to stop WireGuard interface
			ProcessBuilder processBuilder = new ProcessBuilder(wireguardPath, "/uninstalltunnelservice", interfaceName);
			Process process = processBuilder.start();

			// Reads the output.
			BufferedReader reader = new BufferedReader(new InputStreamReader(process.getInputStream()));
			String line;
			while ((line = reader.readLine()) != null) {
				logger.info(line);
			}

			// Checks the exit code of the process.
			int exitCode = process.waitFor();
			if (exitCode == 0) {
				logger.info("WireGuard interface stopped.");
				connection.setStatus(connectionStates.DISCONNECTED);
				return true;
			} else {
				logger.error("Error stopping WireGuard interface.");
				return false;
			}
		} catch (IOException e) {
			e.printStackTrace();
			return false;
		} catch (InterruptedException e) {
			Thread.currentThread().interrupt(); // Re-interrupt the thread
			logger.error("Thread was interrupted while stopping the WireGuard interface.");
			return false;
		}
	}

	/**
	 * Updates connection statistics in a synchronized manner. This method waits
	 * until the active interface of the connection is available, then updates the
	 * active interface, traffic, and last handshake time.
	 */
	private synchronized void updateConnectionStats() {

		// Wait until the interface is active
		while (connection.getActiveInterface() == null) {
			// Interface not active, check again shortly
		}

		// Update active interface
		connection.updateActiveInterface();

		// Update traffic
		connection.updateTraffic();

		// Update last handshake time
		connection.updateLastHandshakeTime();

	}

	/**
	 * Starts a thread to continuously update connection statistics. The method runs
	 * a background task that calls {@link #updateConnectionStats()} as long as the
	 * connection status is {@code CONNECTED}. After each update, it logs the
	 * current state of the connection and sleeps for 1 second before the next
	 * iteration.
	 */
	public void startUpdateConnectionStats() {
		Runnable task = () -> {
			while (connection.getStatus() == connectionStates.CONNECTED) { // Check interface is up
				
				// Update connection stats
				updateConnectionStats();
				
				try {
					Thread.sleep(1000); // wait
				} catch (InterruptedException e) {
					Thread.currentThread().interrupt();
					logger.error("updateConnectionStats() thread unexpecly interrupted");
					break;
				}
			}
			logger.info("updateConnectionStats() thread stopped");
		};

		Thread thread = new Thread(task);
		thread.start();
	}
	
	private void updateWireguardLogs(String[] command) {
		try {
			File logFile = new File(logDumpPath);
	        if (logFile.exists() && logFile.isFile()) {
	        	
	        	ProcessBuilder processBuilder = new ProcessBuilder(command);
				processBuilder.redirectErrorStream(true);
				
		        try {
		        	Process process = processBuilder.start();
					process.waitFor();
				} catch (InterruptedException e) {
					e.printStackTrace();
				}
	        	
	            String logDump = FileManager.readFile(logDumpPath);
	            this.logs = logDump;
	        } else {
	        	logger.error(logDumpPath + " not exits - Creating... ");
	        	if(FileManager.createFile(logDumpPath)) {
	        		logger.info(logDumpPath + " created.");
	        	} else {
	        		logger.error("Error occured during " + logDumpPath + " creation.");	        		
	        	}
	        }
	        
		} catch (IOException e) {
			e.printStackTrace();
		}
	}

	/**
	 * Starts a thread to continuously update WireGuard logs. This method executes a
	 * background task that periodically dumps WireGuard logs into a specified file
	 * using a {@link ProcessBuilder}. The logs are read into memory and stored. The
	 * task runs indefinitely, with a 1-second sleep between iterations. If the
	 * thread is interrupted, it stops and logs an error.
	 */
	public void startUpdateWireguardLogs() {
		Runnable task = () -> {
			while (true) {
				String[] command = {"cmd.exe", "/c", wireguardPath + " /dumplog > " + logDumpPath};
				updateWireguardLogs(command);
				try {
					Thread.sleep(500);
				} catch (InterruptedException e) {
					Thread.currentThread().interrupt();
					logger.error("startUpdateWireguardLogs() thread unexpecly interrupted");
					break;
				}
			}
		};

		Thread thread = new Thread(task);
		thread.start();
	}
<<<<<<< HEAD
=======
	
    /**
     * Returns the connection logs.
     * 
     * @return String
     *   The connection logs. 
     */
    public String getConnectionLogs(){
        connection.updateActiveInterface();
        connection.updateTraffic();
        connection.updateLastHandshakeTime();
        return connection.toString();
    }
>>>>>>> 53cd0162

	/**
	 * Returns the current connection logs.
	 * 
	 * @return A string containing the connection logs.
	 */
	public String getConnectionLogs() {
		connection.updateActiveInterface();
		connection.updateTraffic();
		connection.updateLastHandshakeTime();
		return connection.toString();
	}

	/**
	 * Returns the current connection status.
	 * 
	 * @return The current connection status.
	 */
	public connectionStates getConnectionStatus() {
		return connection.getStatus();
	}

	/**
	 * Returns the PeerManager instance.
	 * 
	 * @return The PeerManager instance.
	 */
	public PeerManager getPeerManager() {
		return this.peerManager;
	}

	/**
	 * Returns the current connection object.
	 * 
	 * @return The current Connection object.
	 */
	protected Connection getConnection() {
		return this.connection;
	}

	/**
<<<<<<< HEAD
	 * Returns the WireGuard logs.
=======
	 * Returns reversed wg logs.
>>>>>>> 53cd0162
	 * 
	 * @return The WireGuard logs.
	 */
	public String getLog() {
    	String[] lines = this.logs.split("\n");
    	Collections.reverse(Arrays.asList(lines));
    	this.logs = String.join("\n", lines);
		return this.logs;
	}
}<|MERGE_RESOLUTION|>--- conflicted
+++ resolved
@@ -276,34 +276,18 @@
 		Thread thread = new Thread(task);
 		thread.start();
 	}
-<<<<<<< HEAD
-=======
 	
-    /**
-     * Returns the connection logs.
-     * 
-     * @return String
-     *   The connection logs. 
-     */
+	/**
+	 * Returns the current connection logs.
+	 * 
+	 * @return A string containing the connection logs.
+	 */
     public String getConnectionLogs(){
         connection.updateActiveInterface();
         connection.updateTraffic();
         connection.updateLastHandshakeTime();
         return connection.toString();
     }
->>>>>>> 53cd0162
-
-	/**
-	 * Returns the current connection logs.
-	 * 
-	 * @return A string containing the connection logs.
-	 */
-	public String getConnectionLogs() {
-		connection.updateActiveInterface();
-		connection.updateTraffic();
-		connection.updateLastHandshakeTime();
-		return connection.toString();
-	}
 
 	/**
 	 * Returns the current connection status.
@@ -333,11 +317,7 @@
 	}
 
 	/**
-<<<<<<< HEAD
-	 * Returns the WireGuard logs.
-=======
-	 * Returns reversed wg logs.
->>>>>>> 53cd0162
+	 * Returns reversed WireGuard logs.
 	 * 
 	 * @return The WireGuard logs.
 	 */
