--- conflicted
+++ resolved
@@ -240,7 +240,6 @@
 				} catch (IOException e) {
 					e.printStackTrace();
 				}
-<<<<<<< HEAD
 
 				String logDump = FileManager.readFile(this.logDumpPath);
 				this.logs = logDump;
@@ -259,81 +258,6 @@
 		Thread thread = new Thread(task);
 		thread.start();
 	}
-
-	/**
-	 * Returns the connection.
-	 * 
-	 * @return Connection The connection.
-	 */
-	public connectionStates getConnectionStatus() {
-		return connection.getStatus();
-	}
-
-	/**
-	 * Returns the connection logs.
-	 * 
-	 * @return String The connection logs.
-	 */
-	public String getConnectionLogs() {
-		return connection.toString();
-	}
-
-	/**
-	 * Returns the peer manager.
-	 * 
-	 * @return PeerManager The peer manager.
-	 */
-	public PeerManager getPeerManager() {
-		return this.peerManager;
-	}
-
-	/**
-	 * Returns the connection object.
-	 * 
-	 * @return Connection The connection.
-	 */
-	protected Connection getConnection() {
-		return this.connection;
-	}
-
-	/**
-	 * Returns wg logs.
-	 * 
-	 * @return String wireguard logs.
-	 */
-	public String getLog() {
-		return this.logs;
-	}
-=======
-    			
-    			String logDump = FileManager.readFile(this.logDumpPath);
-    			this.logs = logDump;
-    		
-    			try {
-    				Thread.sleep(1000); // wait
-    			} catch (InterruptedException e) {
-    				Thread.currentThread().interrupt();
-    				logger.error("startUpdateWireguardLogs() thread unexpecly interrupted");
-    				break;
-    			}
-    		}
-            // Code
-        };
-
-        Thread thread = new Thread(task);
-        thread.start();
-    }
-
-    /**
-     * Returns the connection.
-     * 
-     * @return Connection
-     *   The connection.
-     */
-    public connectionStates getConnectionStatus() {
-        return connection.getStatus();
-    }
-
     /**
      * Returns the connection logs.
      * 
@@ -347,35 +271,39 @@
         return connection.toString();
     }
 
-    /**
-     * Returns the peer manager.
-     * 
-     * @return PeerManager
-     *   The peer manager.
-     */
-    public PeerManager getPeerManager() {
-        return this.peerManager;
-    }
-    
-    /**
-     * Returns the connection object.
-     * 
-     * @return Connection
-     *   The connection.
-     */
-    protected Connection getConnection() {
-        return this.connection;
-    }
-    
-    
-    /**
-     * Returns wg logs.
-     * 
-     * @return String
-     *   wireguard logs.
-     */
-    public String getLog() {
-    	return this.logs;
-    }
->>>>>>> 600420ff
+	/**
+	 * Returns the connection.
+	 * 
+	 * @return Connection The connection.
+	 */
+	public connectionStates getConnectionStatus() {
+		return connection.getStatus();
+	}
+
+	/**
+	 * Returns the peer manager.
+	 * 
+	 * @return PeerManager The peer manager.
+	 */
+	public PeerManager getPeerManager() {
+		return this.peerManager;
+	}
+
+	/**
+	 * Returns the connection object.
+	 * 
+	 * @return Connection The connection.
+	 */
+	protected Connection getConnection() {
+		return this.connection;
+	}
+
+	/**
+	 * Returns wg logs.
+	 * 
+	 * @return String wireguard logs.
+	 */
+	public String getLog() {
+		return this.logs;
+	}
 }