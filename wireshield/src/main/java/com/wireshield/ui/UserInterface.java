package com.wireshield.ui;
import com.wireshield.av.FileManager;
import com.wireshield.av.ScanReport;
import com.wireshield.enums.connectionStates;
import com.wireshield.enums.runningStates;
import com.wireshield.enums.vpnOperations;
import com.wireshield.localfileutils.SystemOrchestrator;
import com.wireshield.wireguard.WireguardManager;

import java.io.File;
import java.io.IOException;
import java.nio.file.Files;
import java.nio.file.Path;
import java.nio.file.StandardCopyOption;
import java.util.List;
import org.apache.logging.log4j.LogManager;
import org.apache.logging.log4j.Logger;
import javafx.application.Application;
import javafx.application.Platform;
import javafx.event.ActionEvent;
import javafx.fxml.FXML;
import javafx.fxml.FXMLLoader;
import javafx.scene.control.Button;
import javafx.scene.control.Label;
import javafx.scene.control.TextArea;
import javafx.scene.layout.AnchorPane;
import javafx.scene.Parent;
import javafx.scene.Scene;
import javafx.stage.FileChooser;
import javafx.stage.Stage;
import javafx.stage.StageStyle;
import javafx.collections.FXCollections;
import javafx.collections.ObservableList;
import javafx.scene.control.ListView;

public class UserInterface extends Application {

    private static final Logger logger = LogManager.getLogger(UserInterface.class);
    protected static SystemOrchestrator so;
    protected static WireguardManager wg;

    /**
     * JavaFX Buttons.
     */
    @FXML
    protected Button vpnButton;

    /**
     * JavaFX Labels.
     */
    @FXML
    protected Label avStatusLabel, connLabel;
    
    /**
     * JavaFX AnchorPanes.
     */
    @FXML
<<<<<<< HEAD
    protected AnchorPane homePane; 
    @FXML
    protected AnchorPane logsPane;
    @FXML
    protected AnchorPane avPane;
    @FXML
    protected AnchorPane settingsPane;
=======
    protected AnchorPane homePane, logsPane, avPane;
>>>>>>> 600420ff

    /**
     * JavaFX TextAreas.
     */
    @FXML
    protected TextArea logsArea;
    @FXML
    protected TextArea avFilesArea;

    /**
     * JavaFX HBox Buttons.
     */
    @FXML
    protected Button minimizeButton;
    @FXML
    protected Button closeButton;

    /**
     * JavaFX ListViews.
     */
    @FXML
    protected ListView<String> peerListView;
    protected ObservableList<String> peerList = FXCollections.observableArrayList();
    @FXML
    protected ListView<String> avFilesListView;
    protected ObservableList<String> avFilesList = FXCollections.observableArrayList();
    protected String selectedPeerFile; // Variabile per memorizzare il file selezionato.

    /**
     * Start the application.
     */
    @Override
    public void start(Stage primaryStage) {
        try {
            FXMLLoader loader = new FXMLLoader(getClass().getResource("MainView.fxml"));
            Parent root = loader.load();
            Scene scene = new Scene(root);
            scene.getStylesheets().add(getClass().getResource("styles.css").toExternalForm());
            primaryStage.initStyle(StageStyle.UNDECORATED);
            primaryStage.setTitle("Wireshield");
            primaryStage.setScene(scene);
            primaryStage.show();
            logger.info("Main view loaded successfully.");
        } catch (IOException e) {
            e.printStackTrace();
            logger.error("Failed to load the main view.");
        }
    }

    /**
     * Initialize the user interface.
     */
    @FXML
    public void initialize() {
        viewHome();
        updatePeerList();
        startDynamicConnectionLogsUpdate();
        startDynamicLogUpdate();
        // Imposta lo stato iniziale della ListView in base allo stato della VPN
        peerListView.setDisable(so.getConnectionStatus() == connectionStates.CONNECTED);

        // Disabilita il pulsante solo se il testo è "Start VPN" e non è selezionato alcun file
        if (vpnButton.getText().equals("Start VPN")) {
            vpnButton.setDisable(true);
        }

            peerListView.setItems(peerList);
            peerListView.getSelectionModel().selectedItemProperty().addListener((observable, oldValue, newValue) -> {
                if (newValue != null) {
                    selectedPeerFile = newValue; // Memorizza il file selezionato
                    if (vpnButton.getText().equals("Start VPN")) {
                        vpnButton.setDisable(false); // Abilita il pulsante solo se il testo è "Start VPN"
                    }
                    logger.info("File selezionato nella peer list: {}", selectedPeerFile);
                } else {
                    if (vpnButton.getText().equals("Start VPN")) {
                        vpnButton.setDisable(true); // Disabilita il pulsante solo se non c'è selezione e il testo è "Start VPN"
                    }
                    logger.info("Nessun file selezionato.");
                }
            });
    
    
        if (avFilesListView != null) {
            avFilesListView.setItems(avFilesList);
        }
    }
    

    /**
     * Main method to launch the WireShield application.
     * 
     * @param args Command line arguments.
     */
    public static void main(String[] args) {
        so = SystemOrchestrator.getInstance();
        so.manageVPN(vpnOperations.STOP,null);
        wg = so.getWireguardManager();
        launch(args);
    }

    /**
     * Minimizes the application window.
     */
    @FXML
    public void minimizeWindow() {
        Stage stage = (Stage) minimizeButton.getScene().getWindow();
        stage.setIconified(true);
        logger.info("Window minimized.");
    }

    /**
     * Closes the application window.
     */
    @FXML
    public void closeWindow() {
        Stage stage = (Stage) closeButton.getScene().getWindow();
        stage.close();
        so.manageDownload(runningStates.DOWN);
        so.manageAV(runningStates.DOWN);
        so.manageVPN(vpnOperations.STOP, null);
        System.exit(0);
    }

    /**
     * Changes the state of the VPN.
     */
    @FXML
    public void changeVPNState() { 

        if (so.getConnectionStatus() == connectionStates.CONNECTED) {
            so.manageDownload(runningStates.DOWN);
            so.manageAV(runningStates.DOWN);
            so.manageVPN(vpnOperations.STOP, null);
            vpnButton.setText("Start VPN");
            peerListView.setDisable(false); // Rendi i peer selezionabili.
            logger.info("All services are stopped.");
        } else {
            so.manageVPN(vpnOperations.START, selectedPeerFile);
            so.manageAV(runningStates.UP);
            so.manageDownload(runningStates.UP);
            vpnButton.setText("Stop VPN");
            peerListView.setDisable(true); // Disabilita la selezione dei peer.
            logger.info("All services started successfully.");
        }
    }

    /**
     * Displays the home page.
     */
    @FXML
    public void viewHome() {
        homePane.toFront();
        updatePeerList();
    }

    /**
     * Displays the logs page.
     */
    @FXML
    public void viewLogs() {
        logsPane.toFront();
        logger.info("Viewing logs...");
    }

    /**
     * Displays the antivirus page.
     */
    @FXML
    public void viewAv() {
        runningStates avStatus = so.getAVStatus();
        avStatusLabel.setText(avStatus.toString());
        if (avStatus == runningStates.UP) {
            avFilesList.clear();
            List<ScanReport> reports = so.getAntivirusManager().getFinalReports();
            for (ScanReport report : reports) {
                String fileName = report.getFile().getName();
                String warningClass = report.getWarningClass().toString();
                avFilesList.add(fileName + " - " + warningClass);
            }
        }
        avPane.toFront();
    }

    /**
     * Handles the file selection event and copies the selected file to the peer directory.
     * 
     * @param event 
     *   The action event triggered when a file is selected.
     */
    @FXML
    public void handleFileSelection(ActionEvent event) {
        String defaultPeerPath = FileManager.getProjectFolder() + FileManager.getConfigValue("PEER_STD_PATH");
        FileChooser fileChooser = new FileChooser();
        fileChooser.setTitle("Select a File");
        fileChooser.getExtensionFilters().add(
            new FileChooser.ExtensionFilter("WireGuard Config Files (*.conf)", "*.conf")
        );

        Stage stage = new Stage();
        File selectedFile = fileChooser.showOpenDialog(stage);

        if (selectedFile != null) {
            try {
                Path targetPath = Path.of(defaultPeerPath, selectedFile.getName());
                Files.createDirectories(targetPath.getParent());
                Files.copy(selectedFile.toPath(), targetPath, StandardCopyOption.REPLACE_EXISTING);
                logger.debug("File copied to: {}", targetPath.toAbsolutePath());
                updatePeerList();
                logger.info("File copied successfully.");
            } catch (IOException e) {
                e.printStackTrace();
                logger.error("Failed to copy the file.");
            }
        } else {
            logger.info("No file selected.");
        }
    }

    /**
     * Updates the peer list based on the files in the peer directory.
     */
    protected void updatePeerList() {
        String folderPath = FileManager.getProjectFolder() + FileManager.getConfigValue("PEER_STD_PATH");
        File directory = new File(folderPath);

        if (directory.exists() && directory.isDirectory()) {
            File[] files = directory.listFiles();
            if (files != null) {
                peerList.clear(); // Svuota la lista attuale
                for (File file : files) {
                    if (file.isFile() && file.length() > 0) {
                        peerList.add(file.getName()); // Aggiungi il nome del file alla lista
                        logger.debug("File added to peer list: {}", file.getName());
                        logger.info("Peer list updated.");
                    }
                }
            }
        }
    }

    /**
     * Starts a thread that dynamically updates the logs area.
     */
    protected void startDynamicLogUpdate() {
        Runnable task = () -> {
            while (true) {
                try {
                    // Recupera i log aggiornati
                    String logs = wg.getLog();
                    // Aggiorna logsArea sul thread JavaFX
                    Platform.runLater(() -> {
                        logsArea.clear();
                        logsArea.setText(logs);
                    });
                    Thread.sleep(1000); // Attendi un secondo prima di aggiornare di nuovo
                } catch (InterruptedException e) {
                    Thread.currentThread().interrupt();
                    logger.error("Dynamic log update thread interrupted.");
                    break;
                } catch (Exception e) {
                    logger.error("Error updating logs dynamically: ", e);
                }
            }
        };

        Thread logUpdateThread = new Thread(task);
        logUpdateThread.setDaemon(true); // Assicura che il thread si fermi con l'applicazione
        logUpdateThread.start();
    }

     /**
     * Starts a thread that dynamically updates the logs area.
     */
    protected void startDynamicConnectionLogsUpdate() {
        Runnable task = () -> {
            while (true) {
                try {
                    // Recupera i log aggiornati
                    String logs = wg.getConnectionLogs();
                    // Aggiorna logsArea sul thread JavaFX
                    Platform.runLater(() -> {
                        connLabel.setText("");;
                        connLabel.setText(logs);
                    });
                    Thread.sleep(1000); // Attendi un secondo prima di aggiornare di nuovo
                } catch (InterruptedException e) {
                    Thread.currentThread().interrupt();
                    logger.error("Dynamic connection logs update thread interrupted.");
                    break;
                } catch (Exception e) {
                    logger.error("Error updating connection logs: ", e);
                }
            }
        };

        Thread logUpdateThread = new Thread(task);
        logUpdateThread.setDaemon(true); // Assicura che il thread si fermi con l'applicazione
        logUpdateThread.start();
    }

}<|MERGE_RESOLUTION|>--- conflicted
+++ resolved
@@ -55,17 +55,11 @@
      * JavaFX AnchorPanes.
      */
     @FXML
-<<<<<<< HEAD
     protected AnchorPane homePane; 
     @FXML
     protected AnchorPane logsPane;
     @FXML
     protected AnchorPane avPane;
-    @FXML
-    protected AnchorPane settingsPane;
-=======
-    protected AnchorPane homePane, logsPane, avPane;
->>>>>>> 600420ff
 
     /**
      * JavaFX TextAreas.
