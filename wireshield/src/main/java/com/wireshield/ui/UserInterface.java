--- conflicted
+++ resolved
@@ -1,5 +1,4 @@
 package com.wireshield.ui;
-
 import com.wireshield.av.FileManager;
 import com.wireshield.av.ScanReport;
 import com.wireshield.enums.connectionStates;
@@ -35,52 +34,50 @@
 import javafx.scene.control.ListView;
 
 /**
-<<<<<<< HEAD
- * The UserInterface class controls the UI of the application using JavaFX.
+ * The main user interface class for the Wireshield application, implemented
+ * using JavaFX. This class handles the initialization, layout, and interaction
+ * of UI components such as buttons, labels, and panes. It also provides methods
+ * for managing the VPN state, updating logs, and interacting with peer
+ * configuration files.
  */
 public class UserInterface extends Application {
 
-    private static final Logger logger = LogManager.getLogger(UserInterface.class);
-    protected static SystemOrchestrator so;
-    protected static WireguardManager wg;
-
-    /**
-     * JavaFX Buttons.
-     */
-    @FXML
-    protected Button vpnButton;
-
-    /**
-     * JavaFX Labels.
-     */
-    @FXML
-    protected Label avStatusLabel, connLabel;
-    
-    /**
-     * JavaFX AnchorPanes.
-     */
-    @FXML
-    protected AnchorPane homePane; 
-    @FXML
-    protected AnchorPane logsPane;
-    @FXML
-    protected AnchorPane avPane;
-
-    /**
-     * JavaFX TextAreas.
-     */
-    @FXML
-    protected TextArea logsArea;
-    @FXML
-    protected TextArea avFilesArea;
-
-    /**
-     * JavaFX HBox Buttons.
-     */
-    @FXML
-    protected Button minimizeButton;
-    @FXML
-    protected Button closeButton;
+	// Logger for recording application events.
+	private static final Logger logger = LogManager.getLogger(UserInterface.class);
+
+	// Singleton instances for system orchestration and WireGuard management.
+	protected static SystemOrchestrator so;
+	protected static WireguardManager wg;
+
+	// JavaFX Buttons.
+	@FXML
+	protected Button vpnButton;
+
+	// JavaFX Labels.
+	@FXML
+	protected Label avStatusLabel;
+	@FXML
+	protected Label connLabel;
+
+	// JavaFX AnchorPanes.
+	@FXML
+	protected AnchorPane homePane;
+	@FXML
+	protected AnchorPane logsPane;
+	@FXML
+	protected AnchorPane avPane;
+
+	// JavaFX TextAreas.
+	@FXML
+	protected TextArea logsArea;
+	@FXML
+	protected TextArea avFilesArea;
+
+	// JavaFX HBox Buttons.
+	@FXML
+	protected Button minimizeButton;
+	@FXML
+	protected Button closeButton;
 
     /**
      * JavaFX ListViews.
@@ -95,20 +92,26 @@
     private static double xOffset = 0;
     private static double yOffset = 0;
 
-    /**
-     * Start the application.
-     */
-    @Override
-    public void start(Stage primaryStage) {
-        try {
-            FXMLLoader loader = new FXMLLoader(getClass().getResource("MainView.fxml"));
-            Parent root = loader.load();
-            Scene scene = new Scene(root);
-            scene.getStylesheets().add(getClass().getResource("styles.css").toExternalForm());
-            primaryStage.initStyle(StageStyle.UNDECORATED);
-            primaryStage.setTitle("Wireshield");
-            primaryStage.setScene(scene);
-            primaryStage.show();
+	/**
+	 * Entry point for launching the JavaFX application. This method loads the main
+	 * FXML layout, applies styles, and displays the primary stage.
+	 *
+	 * @param primaryStage the main stage for the application.
+	 */
+	@Override
+	public void start(Stage primaryStage) {
+		try {
+			FXMLLoader loader = new FXMLLoader(getClass().getResource("MainView.fxml"));
+			Parent root = loader.load();
+			Scene scene = new Scene(root);
+			scene.getStylesheets().add(getClass().getResource("styles.css").toExternalForm());
+
+			// Configure stage appearance
+			primaryStage.initStyle(StageStyle.UNDECORATED);
+			primaryStage.setTitle("Wireshield");
+			primaryStage.setScene(scene);
+			primaryStage.show();
+
             // Aggiungi eventi per trascinare la finestra
             root.setOnMousePressed(event -> {
                 xOffset = event.getSceneX();
@@ -118,26 +121,29 @@
                 primaryStage.setX(event.getScreenX() - xOffset);
                 primaryStage.setY(event.getScreenY() - yOffset);
             });
-            logger.info("Main view loaded successfully.");
-        } catch (IOException e) {
-            e.printStackTrace();
-            logger.error("Failed to load the main view.");
-        }
-    }
-
-    /**
-     * Initialize the user interface.
-     */
-    @FXML
-    public void initialize() {
-        viewHome();
-        updatePeerList();
-        startDynamicConnectionLogsUpdate();
-        startDynamicLogUpdate();
-        // Set the disable property of the peerListView based on the connection status.
-        peerListView.setDisable(so.getConnectionStatus() == connectionStates.CONNECTED);
-
-        // Set the disable property of the peerListView based on the connection status.
+			logger.info("Main view loaded successfully.");
+		} catch (IOException e) {
+			e.printStackTrace();
+			logger.error("Failed to load the main view.");
+		}
+	}
+
+	/**
+	 * Initializes the user interface and its components. Sets up event listeners,
+	 * initializes lists, and configures UI behavior based on the current state of
+	 * the application.
+	 */
+	@FXML
+	public void initialize() {
+		viewHome(); // Show the home pane on startup
+		updatePeerList(); // Populate the peer list from available files
+		startDynamicConnectionLogsUpdate(); // Start updating the connection logs dynamically
+		startDynamicLogUpdate(); // Start updating the general logs dynamically
+
+		// Disable the peer list if the VPN is currently connected
+		peerListView.setDisable(so.getConnectionStatus() == connectionStates.CONNECTED);
+
+        // Disabilita il pulsante solo se il testo è "Start VPN" e non è selezionato alcun file
         if (vpnButton.getText().equals("Start VPN")) {
             vpnButton.setDisable(true);
         }
@@ -145,14 +151,14 @@
         peerListView.setItems(peerList);
         peerListView.getSelectionModel().selectedItemProperty().addListener((observable, oldValue, newValue) -> {
             if (newValue != null) {
-                selectedPeerFile = newValue;
+                selectedPeerFile = newValue; // Memorizza il file selezionato
                 if (vpnButton.getText().equals("Start VPN")) {
-                    vpnButton.setDisable(false); // Enable the button when the text is "Start VPN" and a file is selected.
+                    vpnButton.setDisable(false); // Abilita il pulsante solo se il testo è "Start VPN"
                 }
                 logger.info("File selezionato nella peer list: {}", selectedPeerFile);
             } else {
                 if (vpnButton.getText().equals("Start VPN")) {
-                    vpnButton.setDisable(true); // Disable the button when the text is "Start VPN" and no file is selected.
+                    vpnButton.setDisable(true); // Disabilita il pulsante solo se non c'è selezione e il testo è "Start VPN"
                 }
                 logger.info("Nessun file selezionato.");
             }
@@ -165,111 +171,111 @@
     }
     
 
-    /**
-     * Main method to launch the WireShield application.
-     * 
-     * @param args Command line arguments.
-     */
-    public static void main(String[] args) {
-        so = SystemOrchestrator.getInstance();
-        so.manageVPN(vpnOperations.STOP,null);
-        wg = so.getWireguardManager();
-        launch(args);
-    }
-
-    /**
-     * Minimizes the application window.
-     */
-    @FXML
-    public void minimizeWindow() {
-        Stage stage = (Stage) minimizeButton.getScene().getWindow();
-        stage.setIconified(true);
-        logger.info("Window minimized.");
-    }
-
-    /**
-     * Closes the application window.
-     */
-    @FXML
-    public void closeWindow() {
-        Stage stage = (Stage) closeButton.getScene().getWindow();
-        stage.close();
-        so.manageDownload(runningStates.DOWN);
-        so.manageAV(runningStates.DOWN);
-        so.manageVPN(vpnOperations.STOP, null);
-        System.exit(0);
-    }
-
-    /**
-     * Changes the state of the VPN.
-     */
-    @FXML
-    public void changeVPNState() { 
-
-        if (so.getConnectionStatus() == connectionStates.CONNECTED) {
-        	
-        	// Stop execution componentStatesGuardian thread
+	/**
+	 * Launches the Wireshield application.
+	 *
+	 * @param args command-line arguments.
+	 */
+	public static void main(String[] args) {
+		// Initialize the system orchestrator and stop any running VPN on startup
+		so = SystemOrchestrator.getInstance();
+		so.manageVPN(vpnOperations.STOP, null);
+		wg = so.getWireguardManager();
+		launch(args);
+	}
+
+	/**
+	 * Minimizes the application window.
+	 */
+	@FXML
+	public void minimizeWindow() {
+		Stage stage = (Stage) minimizeButton.getScene().getWindow();
+		stage.setIconified(true);
+		logger.info("Window minimized.");
+	}
+
+	/**
+	 * Closes the application window and stops all running services.
+	 */
+	@FXML
+	public void closeWindow() {
+		Stage stage = (Stage) closeButton.getScene().getWindow();
+		stage.close();
+
+		// Stop all background services
+		so.manageDownload(runningStates.DOWN);
+		so.manageAV(runningStates.DOWN);
+		so.manageVPN(vpnOperations.STOP, null);
+		System.exit(0);
+	}
+
+	/**
+	 * Toggles the state of the VPN between connected and disconnected.
+	 */
+	@FXML
+	public void changeVPNState() {
+
+		if (so.getConnectionStatus() == connectionStates.CONNECTED) {
+			// Stop execution componentStatesGuardian thread
         	so.setGuardianState(runningStates.DOWN);
-        	
-            so.manageDownload(runningStates.DOWN);
-            so.manageAV(runningStates.DOWN);
-            so.manageVPN(vpnOperations.STOP, null);
-            vpnButton.setText("Start VPN");
-            peerListView.setDisable(false); // Enable the selection of peers.
-            if(selectedPeerFile == null) {
-                vpnButton.setDisable(true);
-            }
-            logger.info("All services are stopped.");
-        } else {
-            so.manageVPN(vpnOperations.START, selectedPeerFile);
-            so.manageAV(runningStates.UP);
-            so.manageDownload(runningStates.UP);
-            
-            // Start execution componentStatesGuardian thread
-            so.statesGuardian();
-            
-            vpnButton.setText("Stop VPN");
-            peerListView.setDisable(true); // Disable the selection of peers.
-            logger.info("All services started successfully.");
-        }
-    }
-   
-    /**
-     * Displays the home page.
-     */
-    @FXML
-    public void viewHome() {
-        homePane.toFront();
-        updatePeerList();
-    }
-
-    /**
-     * Displays the logs page.
-     */
-    @FXML
-    public void viewLogs() {
-        logsPane.toFront();
-        logger.info("Viewing logs...");
-    }
-
-    /**
-     * Displays the antivirus page.
-     */
-    @FXML
-    public void viewAv() {
-        runningStates avStatus = so.getAVStatus();
-        avStatusLabel.setText(avStatus.toString());
-        if (avStatus == runningStates.UP) {
-            avFilesList.clear();
-            List<ScanReport> reports = so.getAntivirusManager().getFinalReports();
-            for (ScanReport report : reports) {
-                String fileName = report.getFile().getName();
-                String warningClass = report.getWarningClass().toString();
-                avFilesList.add(fileName + " - " + warningClass);
-            }
-        }
-        avPane.toFront();
-    }
+
+			so.manageDownload(runningStates.DOWN);
+			so.manageAV(runningStates.DOWN);
+			so.manageVPN(vpnOperations.STOP, null);
+			vpnButton.setText("Start VPN");
+			peerListView.setDisable(false); // Enable the peer list when the VPN is disconnected
+			logger.info("All services are stopped.");
+		} else {
+			so.manageVPN(vpnOperations.START, selectedPeerFile);
+			so.manageAV(runningStates.UP);
+			so.manageDownload(runningStates.UP);
+			
+			// Start execution componentStatesGuardian thread
+			so.statesGuardian();
+
+			vpnButton.setText("Stop VPN");
+			peerListView.setDisable(true); // Disable the peer list while the VPN is connected
+			logger.info("All services started successfully.");
+		}
+	}
+
+	/**
+	 * Displays the home pane and updates the peer list.
+	 */
+	@FXML
+	public void viewHome() {
+		homePane.toFront();
+		updatePeerList();
+	}
+
+	/**
+	 * Displays the logs pane.
+	 */
+	@FXML
+	public void viewLogs() {
+		logsPane.toFront();
+		logger.info("Viewing logs...");
+	}
+
+	/**
+	 * Displays the antivirus pane and populates the file list if antivirus is
+	 * running.
+	 */
+	@FXML
+	public void viewAv() {
+		runningStates avStatus = so.getAVStatus();
+		avStatusLabel.setText(avStatus.toString());
+		if (avStatus == runningStates.UP) {
+			avFilesList.clear();
+			List<ScanReport> reports = so.getAntivirusManager().getFinalReports();
+			for (ScanReport report : reports) {
+				String fileName = report.getFile().getName();
+				String warningClass = report.getWarningClass().toString();
+				avFilesList.add(fileName + " - " + warningClass);
+			}
+		}
+		avPane.toFront();
+	}
 
     /**
      * Handles the file selection event and copies the selected file to the peer directory.
@@ -285,360 +291,6 @@
         fileChooser.getExtensionFilters().add(
             new FileChooser.ExtensionFilter("WireGuard Config Files (*.conf)", "*.conf")
         );
-
-        Stage stage = new Stage();
-        File selectedFile = fileChooser.showOpenDialog(stage);
-
-        if (selectedFile != null) {
-            try {
-                Path targetPath = Path.of(defaultPeerPath, selectedFile.getName());
-                Files.createDirectories(targetPath.getParent());
-                Files.copy(selectedFile.toPath(), targetPath, StandardCopyOption.REPLACE_EXISTING);
-                logger.debug("File copied to: {}", targetPath.toAbsolutePath());
-                updatePeerList();
-                logger.info("File copied successfully.");
-            } catch (IOException e) {
-                e.printStackTrace();
-                logger.error("Failed to copy the file.");
-            }
-        } else {
-            logger.info("No file selected.");
-        }
-    }
-
-    /**
-     * Updates the peer list based on the files in the peer directory.
-     */
-    protected void updatePeerList() {
-        String folderPath = FileManager.getProjectFolder() + FileManager.getConfigValue("PEER_STD_PATH");
-        File directory = new File(folderPath);
-
-        if (directory.exists() && directory.isDirectory()) {
-            File[] files = directory.listFiles();
-            if (files != null) {
-                peerList.clear(); // Empty the peer list.
-                for (File file : files) {
-                    if (file.isFile() && file.length() > 0) {
-                        peerList.add(file.getName()); // Add the file name to the peer list.
-                        logger.debug("File added to peer list: {}", file.getName());
-                        logger.info("Peer list updated.");
-                    }
-                }
-            }
-        }
-    }
-
-    /**
-     * Starts a thread that dynamically updates the logs area.
-     */
-    protected void startDynamicLogUpdate() {
-        Runnable task = () -> {
-            while (true) {
-                try {
-                    // Recupera i log aggiornati
-                    String logs = wg.getLog();
-                    // Aggiorna logsArea sul thread JavaFX
-                    Platform.runLater(() -> {
-                        double scrollPosition = logsArea.getScrollTop();
-                        logsArea.clear();
-                        logsArea.setText(logs);
-                        logsArea.setScrollTop(scrollPosition);
-                    });
-                    Thread.sleep(1000);
-                } catch (InterruptedException e) {
-                    Thread.currentThread().interrupt();
-                    logger.error("Dynamic log update thread interrupted.");
-                    break;
-                } catch (Exception e) {
-                    logger.error("Error updating logs dynamically: ", e);
-                }
-            }
-        };
-
-        Thread Thread = new Thread(task);
-        Thread.start();
-    }
-
-     /**
-     * Starts a thread that dynamically updates the logs area.
-     */
-    protected void startDynamicConnectionLogsUpdate() {
-        Runnable task = () -> {
-            while (true) {
-                try {
-                    // Retrieve updated logs.
-                    String logs = wg.getConnectionLogs();
-                    // Update logsArea on JavaFX thread.
-                    Platform.runLater(() -> {
-                        connLabel.setText("");;
-                        connLabel.setText(logs);
-                    });
-                    Thread.sleep(1000); // Wait for 1 second before the next update.
-                } catch (InterruptedException e) {
-                    Thread.currentThread().interrupt();
-                    logger.error("Dynamic connection logs update thread interrupted.");
-                    break;
-                } catch (Exception e) {
-                    logger.error("Error updating connection logs: ", e);
-                }
-            }
-        };
-
-        Thread logUpdateThread = new Thread(task);
-        logUpdateThread.setDaemon(true); // Assicura che il thread si fermi con l'applicazione
-        logUpdateThread.start();
-    }
-=======
- * The main user interface class for the Wireshield application, implemented
- * using JavaFX. This class handles the initialization, layout, and interaction
- * of UI components such as buttons, labels, and panes. It also provides methods
- * for managing the VPN state, updating logs, and interacting with peer
- * configuration files.
- */
-public class UserInterface extends Application {
-
-	// Logger for recording application events.
-	private static final Logger logger = LogManager.getLogger(UserInterface.class);
-
-	// Singleton instances for system orchestration and WireGuard management.
-	protected static SystemOrchestrator so;
-	protected static WireguardManager wg;
-
-	// JavaFX Buttons.
-	@FXML
-	protected Button vpnButton;
-
-	// JavaFX Labels.
-	@FXML
-	protected Label avStatusLabel;
-	@FXML
-	protected Label connLabel;
-
-	// JavaFX AnchorPanes.
-	@FXML
-	protected AnchorPane homePane;
-	@FXML
-	protected AnchorPane logsPane;
-	@FXML
-	protected AnchorPane avPane;
-
-	// JavaFX TextAreas.
-	@FXML
-	protected TextArea logsArea;
-	@FXML
-	protected TextArea avFilesArea;
-
-	// JavaFX HBox Buttons.
-	@FXML
-	protected Button minimizeButton;
-	@FXML
-	protected Button closeButton;
-
-	// Observable lists for UI updates
-	@FXML
-	protected ListView<String> peerListView;
-	protected ObservableList<String> peerList = FXCollections.observableArrayList();
-
-	@FXML
-	protected ListView<String> avFilesListView;
-	protected ObservableList<String> avFilesList = FXCollections.observableArrayList();
-
-	// Stores the file selected from the peer list
-	protected String selectedPeerFile;
-
-	/**
-	 * Entry point for launching the JavaFX application. This method loads the main
-	 * FXML layout, applies styles, and displays the primary stage.
-	 *
-	 * @param primaryStage the main stage for the application.
-	 */
-	@Override
-	public void start(Stage primaryStage) {
-		try {
-			FXMLLoader loader = new FXMLLoader(getClass().getResource("MainView.fxml"));
-			Parent root = loader.load();
-			Scene scene = new Scene(root);
-			scene.getStylesheets().add(getClass().getResource("styles.css").toExternalForm());
-
-			// Configure stage appearance
-			primaryStage.initStyle(StageStyle.UNDECORATED);
-			primaryStage.setTitle("Wireshield");
-			primaryStage.setScene(scene);
-			primaryStage.show();
-
-			logger.info("Main view loaded successfully.");
-		} catch (IOException e) {
-			e.printStackTrace();
-			logger.error("Failed to load the main view.");
-		}
-	}
-
-	/**
-	 * Initializes the user interface and its components. Sets up event listeners,
-	 * initializes lists, and configures UI behavior based on the current state of
-	 * the application.
-	 */
-	@FXML
-	public void initialize() {
-		viewHome(); // Show the home pane on startup
-		updatePeerList(); // Populate the peer list from available files
-		startDynamicConnectionLogsUpdate(); // Start updating the connection logs dynamically
-		startDynamicLogUpdate(); // Start updating the general logs dynamically
-
-		// Disable the peer list if the VPN is currently connected
-		peerListView.setDisable(so.getConnectionStatus() == connectionStates.CONNECTED);
-
-		if (vpnButton.getText().equals("Start VPN")) {
-			vpnButton.setDisable(true);
-		}
-
-		// Monitor selection changes in the peer list
-		peerListView.setItems(peerList);
-		peerListView.getSelectionModel().selectedItemProperty().addListener((observable, oldValue, newValue) -> { // Store
-																													// the
-																													// selected
-																													// file
-			if (newValue != null) {
-				selectedPeerFile = newValue; // Store the selected file
-				if (vpnButton.getText().equals("Start VPN")) {
-					// Disable VPN button if no file is selected
-					vpnButton.setDisable(false);
-				}
-				logger.info("File selezionato nella peer list: {}", selectedPeerFile);
-			} else {
-				if (vpnButton.getText().equals("Start VPN")) {
-					vpnButton.setDisable(true); // Disable the button only if there is no selection and the text is
-												// "Start VPN"
-				}
-				logger.info("Nessun file selezionato.");
-			}
-		});
-
-		// Populate antivirus file list if the list view exists
-		if (avFilesListView != null) {
-			avFilesListView.setItems(avFilesList);
-		}
-	}
-
-	/**
-	 * Launches the Wireshield application.
-	 *
-	 * @param args command-line arguments.
-	 */
-	public static void main(String[] args) {
-		// Initialize the system orchestrator and stop any running VPN on startup
-		so = SystemOrchestrator.getInstance();
-		so.manageVPN(vpnOperations.STOP, null);
-		wg = so.getWireguardManager();
-		launch(args);
-	}
-
-	/**
-	 * Minimizes the application window.
-	 */
-	@FXML
-	public void minimizeWindow() {
-		Stage stage = (Stage) minimizeButton.getScene().getWindow();
-		stage.setIconified(true);
-		logger.info("Window minimized.");
-	}
-
-	/**
-	 * Closes the application window and stops all running services.
-	 */
-	@FXML
-	public void closeWindow() {
-		Stage stage = (Stage) closeButton.getScene().getWindow();
-		stage.close();
-
-		// Stop all background services
-		so.manageDownload(runningStates.DOWN);
-		so.manageAV(runningStates.DOWN);
-		so.manageVPN(vpnOperations.STOP, null);
-		System.exit(0);
-	}
-
-	/**
-	 * Toggles the state of the VPN between connected and disconnected.
-	 */
-	@FXML
-	public void changeVPNState() {
-
-		if (so.getConnectionStatus() == connectionStates.CONNECTED) {
-			// Stop execution componentStatesGuardian thread
-        	so.setGuardianState(runningStates.DOWN);
->>>>>>> 6d38c169
-
-			so.manageDownload(runningStates.DOWN);
-			so.manageAV(runningStates.DOWN);
-			so.manageVPN(vpnOperations.STOP, null);
-			vpnButton.setText("Start VPN");
-			peerListView.setDisable(false); // Enable the peer list when the VPN is disconnected
-			logger.info("All services are stopped.");
-		} else {
-			so.manageVPN(vpnOperations.START, selectedPeerFile);
-			so.manageAV(runningStates.UP);
-			so.manageDownload(runningStates.UP);
-			
-			// Start execution componentStatesGuardian thread
-			so.statesGuardian();
-
-			vpnButton.setText("Stop VPN");
-			peerListView.setDisable(true); // Disable the peer list while the VPN is connected
-			logger.info("All services started successfully.");
-		}
-	}
-
-	/**
-	 * Displays the home pane and updates the peer list.
-	 */
-	@FXML
-	public void viewHome() {
-		homePane.toFront();
-		updatePeerList();
-	}
-
-	/**
-	 * Displays the logs pane.
-	 */
-	@FXML
-	public void viewLogs() {
-		logsPane.toFront();
-		logger.info("Viewing logs...");
-	}
-
-	/**
-	 * Displays the antivirus pane and populates the file list if antivirus is
-	 * running.
-	 */
-	@FXML
-	public void viewAv() {
-		runningStates avStatus = so.getAVStatus();
-		avStatusLabel.setText(avStatus.toString());
-		if (avStatus == runningStates.UP) {
-			avFilesList.clear();
-			List<ScanReport> reports = so.getAntivirusManager().getFinalReports();
-			for (ScanReport report : reports) {
-				String fileName = report.getFile().getName();
-				String warningClass = report.getWarningClass().toString();
-				avFilesList.add(fileName + " - " + warningClass);
-			}
-		}
-		avPane.toFront();
-	}
-
-	/**
-	 * Opens a file chooser to select a peer configuration file and copies it to the
-	 * peer directory.
-	 *
-	 * @param event the action event triggered by the file selection button.
-	 */
-	@FXML
-	public void handleFileSelection(ActionEvent event) {
-		String defaultPeerPath = FileManager.getProjectFolder() + FileManager.getConfigValue("PEER_STD_PATH");
-		FileChooser fileChooser = new FileChooser();
-		fileChooser.setTitle("Select a File");
-		fileChooser.getExtensionFilters().add(new FileChooser.ExtensionFilter("WireGuard Config Files (*.conf)", "*.conf"));
 
 		Stage stage = new Stage();
 		File selectedFile = fileChooser.showOpenDialog(stage);
@@ -712,10 +364,9 @@
 			}
 		};
 
-		Thread Thread = new Thread(task);
-		//logUpdateThread.setDaemon(true); // Ensure the thread stops with the application
-		Thread.start();
-	}
+        Thread Thread = new Thread(task);
+        Thread.start();
+    }
 
 	/**
 	 * Starts a background thread to dynamically update the logs area.
