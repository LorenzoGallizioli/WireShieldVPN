--- conflicted
+++ resolved
@@ -2,31 +2,24 @@
 
 import static org.junit.Assert.*;
 
-import java.net.Socket;
-
 import org.junit.Before;
 import org.junit.Test;
 
-<<<<<<< HEAD
+import com.wireshield.av.FileManager;
+
 /**
  * Unit tests for the WireguardManager class in the WireGuard module. These
  * tests verify the functionality of managing the interface status (up/down)
  * using the WireguardManager.
  */
-=======
-import com.wireshield.av.FileManager;
-
->>>>>>> 53cd0162
 public class WireguardManagerTest {
 
 	// Configuration name for testing purposes
 	String confName = "testPeer";
-<<<<<<< HEAD
+
+	String logDumpPath = FileManager.getProjectFolder() + FileManager.getConfigValue("LOGDUMP_STD_PATH");
 
 	// WireguardManager instance for performing operations
-=======
-	String logDumpPath = FileManager.getProjectFolder() + FileManager.getConfigValue("LOGDUMP_STD_PATH");
->>>>>>> 53cd0162
 	WireguardManager wireguardManager;
 
 	/**
@@ -60,11 +53,18 @@
 			e.printStackTrace();
 		}
 
-<<<<<<< HEAD
 		// Print the active interface to ensure it matches the expected configuration
 		System.out.println(wireguardManager.getConnection().getActiveInterface());
-=======
-    } 
+
+		// Verify that the active interface matches the confName (the expected name)
+		assertEquals(wireguardManager.getConnection().getActiveInterface(), confName);
+		
+		// Test bringing the interface down and verify it returns true
+		assertTrue(wireguardManager.setInterfaceDown());
+
+		// Ensure that the active interface is now null after bringing it down
+		assertEquals(null, wireguardManager.getConnection().getActiveInterface());
+	}
     
     @Test
     public void updateWireguardLogs() throws InterruptedException {
@@ -82,15 +82,4 @@
     	//System.out.println(wireguardManager.getLog());
     	assertNotEquals(log_0, wireguardManager.getLog());
     }
->>>>>>> 53cd0162
-
-		// Verify that the active interface matches the confName (the expected name)
-		assertEquals(wireguardManager.getConnection().getActiveInterface(), confName);
-
-		// Test bringing the interface down and verify it returns true
-		assertTrue(wireguardManager.setInterfaceDown());
-
-		// Ensure that the active interface is now null after bringing it down
-		assertEquals(null, wireguardManager.getConnection().getActiveInterface());
-	}
 }