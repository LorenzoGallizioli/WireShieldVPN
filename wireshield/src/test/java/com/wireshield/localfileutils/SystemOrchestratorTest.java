--- conflicted
+++ resolved
@@ -1,10 +1,12 @@
 package com.wireshield.localfileutils;
 
-<<<<<<< HEAD
 import com.wireshield.av.AntivirusManager;
 import com.wireshield.enums.connectionStates;
 import com.wireshield.enums.runningStates;
 import com.wireshield.wireguard.WireguardManager;
+import com.wireshield.enums.vpnOperations;
+import com.wireshield.wireguard.Peer;
+import com.wireshield.wireguard.PeerManager;
 
 import org.junit.After;
 import org.junit.Before;
@@ -15,31 +17,38 @@
 import org.apache.logging.log4j.Logger;
 
 import static org.junit.Assert.*;
+import static org.mockito.ArgumentMatchers.longThat;
 import static org.mockito.Mockito.atLeast;
 import static org.mockito.Mockito.never;
 import static org.mockito.Mockito.times;
 import static org.mockito.Mockito.verify;
 import static org.mockito.Mockito.when;
-=======
-import static org.junit.Assert.*;
 
 import java.util.Map;
 
-import org.junit.Before;
-import org.junit.Test;
-import com.wireshield.enums.runningStates;
-import com.wireshield.av.AntivirusManager;
-import com.wireshield.enums.connectionStates;
-import com.wireshield.enums.vpnOperations;
-import com.wireshield.wireguard.Peer;
-import com.wireshield.wireguard.PeerManager;
-import com.wireshield.wireguard.WireguardManager;
->>>>>>> 6a8854e6
+
 
 public class SystemOrchestratorTest {
 
-<<<<<<< HEAD
-    private static final Logger logger = LogManager.getLogger(SystemOrchestratorTest.class);
+	String testString = """
+		[Interface]
+		PrivateKey = cIm09yQB5PUxKIhUwyK8TwL6ulaemcllbuzSCaOG0UM=
+		Address = 172.0.0.6/32
+		DNS = 172.0.0.1
+		MTU = 1420
+
+		[Peer]
+		PublicKey = DlaMue3dkdiExmuYtQVAPlreolMWXP5zg9l1omRUDDA=
+		PresharedKey = 0GYNNk24bSVUKBVGQU2tS1+tu5wT/RV2dQ3Z2gFxrNU=
+		AllowedIPs = 0.0.0.0/0, ::/0
+		Endpoint = 140.238.212.179:51820
+		""";
+
+	Map<String, Map<String, String>> extDatas = PeerManager.parsePeerConfig(testString);
+
+	String peerId;
+	PeerManager pm;
+	Logger logger = LogManager.getLogger(SystemOrchestratorTest.class);
 
     private SystemOrchestrator orchestrator;
 
@@ -58,6 +67,8 @@
      */
     @Before
     public void setUp() {
+		pm = PeerManager.getInstance();
+
     	MockitoAnnotations.openMocks(this);
         orchestrator = SystemOrchestrator.getInstance();
         orchestrator.setGuardianState(runningStates.DOWN); // Ensure guardian is stopped
@@ -65,32 +76,11 @@
         orchestrator.setObjects(wireguardManager, antivirusManager, downloadManager);
     }
 
-    /*
-     * Tests the management of antivirus (AV) status.
-     * This method verifies the ability to set and retrieve the AV status for values UP and DOWN.
-     */
-    @Test
-    public void testManageAV() {
-        logger.info("Running testManageAV...");
-
-        // Test managing AV when it is UP
-        orchestrator.manageAV(runningStates.UP);
-        assertEquals(runningStates.UP, orchestrator.getAVStatus());
-        logger.info("AV status set to UP");
-
-        // Test managing AV when it is DOWN
-        orchestrator.manageAV(runningStates.DOWN);
-        assertEquals(runningStates.DOWN, orchestrator.getAVStatus());
-        logger.info("AV status set to DOWN");
-    }
-
-    /*
-     * Tests the management of download monitoring status.
-     * This method verifies the ability to set and retrieve the download monitoring status for values UP and DOWN.
-     */
-    @Test
-    public void testManageDownload() {
-        logger.info("Running testManageDownload...");
+	// Test per il metodo manageVPN con operazione START
+	@Test
+	public void testManageVPNStart() {
+		// Eseguiamo il metodo con l'operazione START
+		orchestrator.manageVPN(vpnOperations.START, "testPeer.conf");
 
         // Test managing download monitoring when it is UP
         orchestrator.manageDownload(runningStates.UP);
@@ -102,7 +92,151 @@
         assertEquals(runningStates.DOWN, orchestrator.getMonitorStatus());
         logger.info("Download monitoring status set to DOWN");
     }
-    
+
+	// Test per il metodo manageVPN con operazione STOP
+	@Test
+	public void testManageVPNStop() {
+		// Eseguiamo il metodo con l'operazione STOP
+		orchestrator.manageVPN(vpnOperations.STOP, null);
+
+		// Verifica se il metodo setInterfaceDown è stato chiamato
+		assertTrue("The VPN interface should be down",
+				wireguardManager.getConnectionStatus() == connectionStates.DISCONNECTED);
+	}
+
+	// Test per il metodo manageDownload con stato UP
+	@Test
+	public void testManageDownloadUp() {
+		// Eseguiamo il metodo per avviare il monitoraggio
+		orchestrator.manageDownload(runningStates.UP);
+
+		// Verifica che il metodo startMonitoring sia stato chiamato correttamente
+		assertTrue("The download monitoring service should be running",
+				downloadManager.getMonitorStatus() == runningStates.UP);
+	}
+
+	// Test per il metodo manageDownload con stato DOWN
+	@Test
+	public void testManageDownloadDown() {
+		// Eseguiamo il metodo per fermare il monitoraggio
+		orchestrator.manageDownload(runningStates.DOWN);
+
+		// Verifica che il metodo stopMonitoring sia stato chiamato correttamente
+		assertTrue("The download monitoring service should be stopped",
+				downloadManager.getMonitorStatus() == runningStates.DOWN);
+	}
+
+	// Test per il metodo manageAV con stato UP
+	@Test
+	public void testManageAVUp() {
+		// Eseguiamo il metodo per avviare l'antivirus
+		orchestrator.manageAV(runningStates.UP);
+
+		// Verifica che il metodo startScan sia stato chiamato correttamente
+		assertTrue("The antivirus scan should be running", antivirusManager.getScannerStatus() == runningStates.UP);
+	}
+
+	// Test per il metodo manageAV con stato DOWN
+	@Test
+	public void testManageAVDown() {
+		// Eseguiamo il metodo per fermare l'antivirus
+		orchestrator.manageAV(runningStates.DOWN);
+
+		// Verifica che il metodo stopScan sia stato chiamato correttamente
+		assertTrue("The antivirus scan should be stopped", antivirusManager.getScannerStatus() == runningStates.DOWN);
+	}
+
+	// Test per il metodo getConnectionStatus
+	@Test
+	public void testGetConnectionStatus() {
+
+		orchestrator.manageVPN(vpnOperations.START, "testPeer.conf");
+
+		// Chiamata al metodo
+		connectionStates status = orchestrator.getConnectionStatus();
+
+		// Verifica che lo stato di connessione sia quello previsto
+		assertEquals("The connection status should be CONNECTED", connectionStates.CONNECTED, status);
+	}
+
+	// Test per il metodo getMonitorStatus
+	@Test
+	public void testGetMonitorStatus() {
+
+		orchestrator.manageDownload(runningStates.UP);
+
+		// Chiamata al metodo
+		runningStates status = orchestrator.getMonitorStatus();
+
+		// Verifica che lo stato di monitoraggio sia quello previsto
+		assertEquals("The monitor status should be UP", runningStates.UP, status);
+	}
+
+	// Test per il metodo getAVStatus
+	@Test
+	public void testGetAVStatus() {
+
+		orchestrator.manageAV(runningStates.UP);
+
+		// Chiamata al metodo
+		runningStates status = orchestrator.getAVStatus();
+
+		// Verifica che lo stato dell'antivirus sia quello previsto
+		assertEquals("The antivirus status should be UP", runningStates.UP, status);
+	}
+
+	// Test per il metodo addPeer
+	@Test
+	public void testAddPeer() {
+		peerId = pm.createPeer(extDatas, "B");
+
+		Peer[] p = pm.getPeers();
+
+		assertTrue("Peers list is empty", p.length > 0);
+		assertEquals(p[p.length - 1], pm.getPeerById(peerId));
+	} 
+
+	// Test per il metodo getReportInfo
+	@Test
+	public void testGetReportInfo() {
+		String report = "SampleReport";
+
+		// Chiamata al metodo
+		String result = orchestrator.getReportInfo(report);
+
+		// Verifica che la risposta non sia nulla
+		assertNotNull("Report info should not be null", result);
+	}
+
+	// Test per il metodo getWireguardManager
+	@Test
+	public void testGetWireguardManager() {
+		// Chiamata al metodo
+		WireguardManager manager = orchestrator.getWireguardManager();
+
+		// Verifica che venga restituito il WireguardManager
+		assertNotNull("WireguardManager should not be null", manager);
+	}
+
+	// Test per il metodo getDownloadManager
+	@Test
+	public void testGetDownloadManager() {
+		// Chiamata al metodo
+		DownloadManager manager = orchestrator.getDownloadManager();
+
+		// Verifica che venga restituito il DownloadManager
+		assertNotNull("DownloadManager should not be null", manager);
+	}
+
+	// Test per il metodo getAntivirusManager
+	@Test
+	public void testGetAntivirusManager() {
+		// Chiamata al metodo
+		AntivirusManager manager = orchestrator.getAntivirusManager();
+
+		// Verifica che venga restituito l'AntivirusManager
+		assertNotNull("AntivirusManager should not be null", manager);
+	}
 
     @Test
     public void testStatesGuardian_NormalOperation() throws InterruptedException {
@@ -120,7 +254,7 @@
         // Verify no actions taken
         verify(wireguardManager, never()).setInterfaceDown();
         verify(downloadManager, never()).forceStopMonitoring();
-        verify(antivirusManager, never()).forceStopPerformScan();
+        verify(antivirusManager, never()).stopScan();
 
         orchestrator.setGuardianState(runningStates.DOWN); // Stop the guardian thread
     }
@@ -165,7 +299,7 @@
         Thread.sleep(500);
 
         // Verify actions taken
-        verify(orchestrator.getAntivirusManager(), atLeast(1)).forceStopPerformScan();
+        verify(orchestrator.getAntivirusManager(), atLeast(1)).stopScan();
         verify(orchestrator.getWireguardManager(), atLeast(1)).setInterfaceDown();
 
         orchestrator.setGuardianState(runningStates.DOWN); // Stop the guardian thread
@@ -196,202 +330,4 @@
         orchestrator.setGuardianState(runningStates.DOWN);
         assertEquals(runningStates.DOWN, orchestrator.getGuardianState());
     }
-=======
-	private SystemOrchestrator orchestrator;
-	private WireguardManager wireguardManager;
-	private DownloadManager downloadManager;
-	private AntivirusManager antivirusManager;
-
-	String testString = """
-		    [Interface]
-		    PrivateKey = cIm09yQB5PUxKIhUwyK8TwL6ulaemcllbuzSCaOG0UM=
-		    Address = 172.0.0.6/32
-		    DNS = 172.0.0.1
-		    MTU = 1420
-
-		    [Peer]
-		    PublicKey = DlaMue3dkdiExmuYtQVAPlreolMWXP5zg9l1omRUDDA=
-		    PresharedKey = 0GYNNk24bSVUKBVGQU2tS1+tu5wT/RV2dQ3Z2gFxrNU=
-		    AllowedIPs = 0.0.0.0/0, ::/0
-		    Endpoint = 140.238.212.179:51820
-		    """;
-
-	Map<String, Map<String, String>> extDatas = PeerManager.parsePeerConfig(testString);
-
-	String peerId;
-	PeerManager pm;
-
-	@Before
-	public void setUp() {
-		// Instanza di SystemOrchestrator
-		orchestrator = SystemOrchestrator.getInstance();
-
-		// Creazione degli oggetti necessari
-		wireguardManager = WireguardManager.getInstance();
-		antivirusManager = AntivirusManager.getInstance();
-		downloadManager = DownloadManager.getInstance(antivirusManager);
-		pm = PeerManager.getInstance();
-
-		// Impostiamo le dipendenze per il SystemOrchestrator
-		orchestrator.getWireguardManager();
-		orchestrator.getDownloadManager();
-		orchestrator.getAntivirusManager();
-
-	}
-
-	// Test per il metodo manageVPN con operazione START
-	@Test
-	public void testManageVPNStart() {
-		// Eseguiamo il metodo con l'operazione START
-		orchestrator.manageVPN(vpnOperations.START, "testPeer.conf");
-
-		// Verifica se il metodo setInterfaceUp è stato chiamato
-		assertTrue("The VPN interface should be up", wireguardManager.getConnectionStatus() == connectionStates.CONNECTED);
-	}
-
-	// Test per il metodo manageVPN con operazione STOP
-	@Test
-	public void testManageVPNStop() {
-		// Eseguiamo il metodo con l'operazione STOP
-		orchestrator.manageVPN(vpnOperations.STOP, null);
-
-		// Verifica se il metodo setInterfaceDown è stato chiamato
-		assertTrue("The VPN interface should be down",
-				wireguardManager.getConnectionStatus() == connectionStates.DISCONNECTED);
-	}
-
-	// Test per il metodo manageDownload con stato UP
-	@Test
-	public void testManageDownloadUp() {
-		// Eseguiamo il metodo per avviare il monitoraggio
-		orchestrator.manageDownload(runningStates.UP);
-
-		// Verifica che il metodo startMonitoring sia stato chiamato correttamente
-		assertTrue("The download monitoring service should be running",
-				downloadManager.getMonitorStatus() == runningStates.UP);
-	}
-
-	// Test per il metodo manageDownload con stato DOWN
-	@Test
-	public void testManageDownloadDown() {
-		// Eseguiamo il metodo per fermare il monitoraggio
-		orchestrator.manageDownload(runningStates.DOWN);
-
-		// Verifica che il metodo stopMonitoring sia stato chiamato correttamente
-		assertTrue("The download monitoring service should be stopped",
-				downloadManager.getMonitorStatus() == runningStates.DOWN);
-	}
-
-	// Test per il metodo manageAV con stato UP
-	@Test
-	public void testManageAVUp() {
-		// Eseguiamo il metodo per avviare l'antivirus
-		orchestrator.manageAV(runningStates.UP);
-
-		// Verifica che il metodo startScan sia stato chiamato correttamente
-		assertTrue("The antivirus scan should be running", antivirusManager.getScannerStatus() == runningStates.UP);
-	}
-
-	// Test per il metodo manageAV con stato DOWN
-	@Test
-	public void testManageAVDown() {
-		// Eseguiamo il metodo per fermare l'antivirus
-		orchestrator.manageAV(runningStates.DOWN);
-
-		// Verifica che il metodo stopScan sia stato chiamato correttamente
-		assertTrue("The antivirus scan should be stopped", antivirusManager.getScannerStatus() == runningStates.DOWN);
-	}
-
-	// Test per il metodo getConnectionStatus
-	@Test
-	public void testGetConnectionStatus() {
-
-		orchestrator.manageVPN(vpnOperations.START, "testPeer.conf");
-
-		// Chiamata al metodo
-		connectionStates status = orchestrator.getConnectionStatus();
-
-		// Verifica che lo stato di connessione sia quello previsto
-		assertEquals("The connection status should be CONNECTED", connectionStates.CONNECTED, status);
-	}
-
-	// Test per il metodo getMonitorStatus
-	@Test
-	public void testGetMonitorStatus() {
-
-		orchestrator.manageDownload(runningStates.UP);
-
-		// Chiamata al metodo
-		runningStates status = orchestrator.getMonitorStatus();
-
-		// Verifica che lo stato di monitoraggio sia quello previsto
-		assertEquals("The monitor status should be UP", runningStates.UP, status);
-	}
-
-	// Test per il metodo getAVStatus
-	@Test
-	public void testGetAVStatus() {
-
-		orchestrator.manageAV(runningStates.UP);
-
-		// Chiamata al metodo
-		runningStates status = orchestrator.getAVStatus();
-
-		// Verifica che lo stato dell'antivirus sia quello previsto
-		assertEquals("The antivirus status should be UP", runningStates.UP, status);
-	}
-
-	// Test per il metodo addPeer
-	@Test
-	public void testAddPeer() {
-		peerId = pm.createPeer(extDatas, "B");
-
-		Peer[] p = pm.getPeers();
-
-		assertTrue("Peers list is empty", p.length > 0);
-		assertEquals(p[p.length - 1], pm.getPeerById(peerId));
-	} 
-
-	// Test per il metodo getReportInfo
-	@Test
-	public void testGetReportInfo() {
-		String report = "SampleReport";
-
-		// Chiamata al metodo
-		String result = orchestrator.getReportInfo(report);
-
-		// Verifica che la risposta non sia nulla
-		assertNotNull("Report info should not be null", result);
-	}
-
-	// Test per il metodo getWireguardManager
-	@Test
-	public void testGetWireguardManager() {
-		// Chiamata al metodo
-		WireguardManager manager = orchestrator.getWireguardManager();
-
-		// Verifica che venga restituito il WireguardManager
-		assertNotNull("WireguardManager should not be null", manager);
-	}
-
-	// Test per il metodo getDownloadManager
-	@Test
-	public void testGetDownloadManager() {
-		// Chiamata al metodo
-		DownloadManager manager = orchestrator.getDownloadManager();
-
-		// Verifica che venga restituito il DownloadManager
-		assertNotNull("DownloadManager should not be null", manager);
-	}
-
-	// Test per il metodo getAntivirusManager
-	@Test
-	public void testGetAntivirusManager() {
-		// Chiamata al metodo
-		AntivirusManager manager = orchestrator.getAntivirusManager();
-
-		// Verifica che venga restituito l'AntivirusManager
-		assertNotNull("AntivirusManager should not be null", manager);
-	}
->>>>>>> 6a8854e6
 }