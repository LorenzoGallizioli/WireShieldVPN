<?xml version="1.0" encoding="UTF-8"?>

<project xmlns="http://maven.apache.org/POM/4.0.0"
	xmlns:xsi="http://www.w3.org/2001/XMLSchema-instance"
	xsi:schemaLocation="http://maven.apache.org/POM/4.0.0 http://maven.apache.org/xsd/maven-4.0.0.xsd">
	<modelVersion>4.0.0</modelVersion>

	<groupId>com.wireshield</groupId>
	<artifactId>wireshield</artifactId>
	<version>1.0-SNAPSHOT</version>

	<name>wireshield</name>
	<!-- FIXME change it to the project's website -->
	<url>http://www.example.com</url>

<<<<<<< HEAD
  <properties>
    <project.build.sourceEncoding>UTF-8</project.build.sourceEncoding>
    <maven.compiler.release>23</maven.compiler.release>
    <javafx.version>23.0.1</javafx.version>
    <javafx.maven.plugin.version>0.0.8</javafx.maven.plugin.version>
  </properties>

  <dependencies>
    <dependency>
      <groupId>junit</groupId>
      <artifactId>junit</artifactId>
      <version>4.13.2</version>
      <scope>test</scope>
    </dependency>
    <dependency>
      <groupId>org.apache.logging.log4j</groupId>
      <artifactId>log4j-api</artifactId>
      <version>2.13.0</version>
    </dependency>
    <dependency>
      <groupId>org.apache.logging.log4j</groupId>
      <artifactId>log4j-core</artifactId>
      <version>2.13.0</version>
    </dependency>
      <dependency>
      <groupId>org.openjfx</groupId>
      <artifactId>javafx-controls</artifactId>
      <version>${javafx.version}</version>
    </dependency>
    <dependency>
      <groupId>org.openjfx</groupId>
      <artifactId>javafx-fxml</artifactId>
      <version>${javafx.version}</version>
    </dependency>
  </dependencies>

  <build>
    <pluginManagement><!-- lock down plugins versions to avoid using Maven defaults (may be moved to parent pom) -->
      <plugins>
        <!-- clean lifecycle, see https://maven.apache.org/ref/current/maven-core/lifecycles.html#clean_Lifecycle -->
        <plugin>
          <artifactId>maven-clean-plugin</artifactId>
          <version>3.1.0</version>
        </plugin>
        <!-- default lifecycle, jar packaging: see https://maven.apache.org/ref/current/maven-core/default-bindings.html#Plugin_bindings_for_jar_packaging -->
        <plugin>
          <artifactId>maven-resources-plugin</artifactId>
          <version>3.0.2</version>
        </plugin>
        <plugin>
          <artifactId>maven-compiler-plugin</artifactId>
          <version>3.8.0</version>
        </plugin>
        <plugin>
          <artifactId>maven-surefire-plugin</artifactId>
          <version>2.22.1</version>
        </plugin>
        <plugin>
          <artifactId>maven-jar-plugin</artifactId>
          <version>3.0.2</version>
        </plugin>
        <plugin>
          <artifactId>maven-install-plugin</artifactId>
          <version>2.5.2</version>
        </plugin>
        <plugin>
          <artifactId>maven-deploy-plugin</artifactId>
          <version>2.8.2</version>
        </plugin>
        <!-- site lifecycle, see https://maven.apache.org/ref/current/maven-core/lifecycles.html#site_Lifecycle -->
        <plugin>
          <artifactId>maven-site-plugin</artifactId>
          <version>3.7.1</version>
        </plugin>
        <plugin>
          <artifactId>maven-project-info-reports-plugin</artifactId>
          <version>3.0.0</version>
        </plugin>
        <plugin>
          <groupId>org.apache.maven.plugins</groupId>
          <artifactId>maven-compiler-plugin</artifactId>
          <version>3.11.0</version>
        </plugin>
        <plugin>
          <groupId>org.openjfx</groupId>
          <artifactId>javafx-maven-plugin</artifactId>
          <version>${javafx.maven.plugin.version}</version>
          <configuration>
            <mainClass>com.wireshield.ui.UserInterface</mainClass>
          </configuration>
        </plugin>
      </plugins>
    </pluginManagement>
  </build>
=======
	<properties>
		<project.build.sourceEncoding>UTF-8</project.build.sourceEncoding>
		<maven.compiler.release>23</maven.compiler.release>
	</properties>

	<dependencies>
		<dependency>
			<groupId>junit</groupId>
			<artifactId>junit</artifactId>
			<version>4.13.2</version>
			<scope>test</scope>
		</dependency>
		<dependency>
			<groupId>org.apache.logging.log4j</groupId>
			<artifactId>log4j-api</artifactId>
			<version>2.13.0</version>
		</dependency>
		<dependency>
			<groupId>org.apache.logging.log4j</groupId>
			<artifactId>log4j-core</artifactId>
			<version>2.13.0</version>
		</dependency>
		<dependency>
			<groupId>org.apache.httpcomponents</groupId>
			<artifactId>httpclient</artifactId>
			<version>4.5.13</version>
		</dependency>
		<dependency>
			<groupId>org.apache.httpcomponents</groupId>
			<artifactId>httpcore</artifactId>
			<version>4.4.13</version>
		</dependency>
		<dependency>
			<groupId>com.fasterxml.jackson.core</groupId>
			<artifactId>jackson-databind</artifactId>
			<version>2.15.0</version>
		</dependency>
		<dependency>
			<groupId>org.apache.httpcomponents</groupId>
			<artifactId>httpmime</artifactId>
			<version>4.5.13</version> <!-- Verifica l'ultima versione disponibile -->
		</dependency>
	</dependencies>

	<build>
		<pluginManagement><!-- lock down plugins versions to avoid using Maven
			defaults (may be moved to parent pom) -->
			<plugins>
				<!-- clean lifecycle, see
				https://maven.apache.org/ref/current/maven-core/lifecycles.html#clean_Lifecycle -->
				<plugin>
					<artifactId>maven-clean-plugin</artifactId>
					<version>3.1.0</version>
				</plugin>
				<!-- default lifecycle, jar packaging: see
				https://maven.apache.org/ref/current/maven-core/default-bindings.html#Plugin_bindings_for_jar_packaging -->
				<plugin>
					<artifactId>maven-resources-plugin</artifactId>
					<version>3.0.2</version>
				</plugin>
				<plugin>
					<artifactId>maven-compiler-plugin</artifactId>
					<version>3.8.0</version>
				</plugin>
				<plugin>
					<artifactId>maven-surefire-plugin</artifactId>
					<version>2.22.1</version>
				</plugin>
				<plugin>
					<artifactId>maven-jar-plugin</artifactId>
					<version>3.0.2</version>
				</plugin>
				<plugin>
					<artifactId>maven-install-plugin</artifactId>
					<version>2.5.2</version>
				</plugin>
				<plugin>
					<artifactId>maven-deploy-plugin</artifactId>
					<version>2.8.2</version>
				</plugin>
				<!-- site lifecycle, see
				https://maven.apache.org/ref/current/maven-core/lifecycles.html#site_Lifecycle -->
				<plugin>
					<artifactId>maven-site-plugin</artifactId>
					<version>3.7.1</version>
				</plugin>
				<plugin>
					<artifactId>maven-project-info-reports-plugin</artifactId>
					<version>3.0.0</version>
				</plugin>
			</plugins>
		</pluginManagement>
	</build>
>>>>>>> ed020848
</project><|MERGE_RESOLUTION|>--- conflicted
+++ resolved
@@ -13,7 +13,6 @@
 	<!-- FIXME change it to the project's website -->
 	<url>http://www.example.com</url>
 
-<<<<<<< HEAD
   <properties>
     <project.build.sourceEncoding>UTF-8</project.build.sourceEncoding>
     <maven.compiler.release>23</maven.compiler.release>
@@ -21,23 +20,23 @@
     <javafx.maven.plugin.version>0.0.8</javafx.maven.plugin.version>
   </properties>
 
-  <dependencies>
-    <dependency>
-      <groupId>junit</groupId>
-      <artifactId>junit</artifactId>
-      <version>4.13.2</version>
-      <scope>test</scope>
-    </dependency>
-    <dependency>
-      <groupId>org.apache.logging.log4j</groupId>
-      <artifactId>log4j-api</artifactId>
-      <version>2.13.0</version>
-    </dependency>
-    <dependency>
-      <groupId>org.apache.logging.log4j</groupId>
-      <artifactId>log4j-core</artifactId>
-      <version>2.13.0</version>
-    </dependency>
+	<dependencies>
+		<dependency>
+			<groupId>junit</groupId>
+			<artifactId>junit</artifactId>
+			<version>4.13.2</version>
+			<scope>test</scope>
+		</dependency>
+		<dependency>
+			<groupId>org.apache.logging.log4j</groupId>
+			<artifactId>log4j-api</artifactId>
+			<version>2.13.0</version>
+		</dependency>
+		<dependency>
+			<groupId>org.apache.logging.log4j</groupId>
+			<artifactId>log4j-core</artifactId>
+			<version>2.13.0</version>
+		</dependency>
       <dependency>
       <groupId>org.openjfx</groupId>
       <artifactId>javafx-controls</artifactId>
@@ -48,7 +47,27 @@
       <artifactId>javafx-fxml</artifactId>
       <version>${javafx.version}</version>
     </dependency>
-  </dependencies>
+	<dependency>
+		<groupId>org.apache.httpcomponents</groupId>
+		<artifactId>httpclient</artifactId>
+		<version>4.5.13</version>
+	</dependency>
+	<dependency>
+		<groupId>org.apache.httpcomponents</groupId>
+		<artifactId>httpcore</artifactId>
+		<version>4.4.13</version>
+	</dependency>
+	<dependency>
+		<groupId>com.fasterxml.jackson.core</groupId>
+		<artifactId>jackson-databind</artifactId>
+		<version>2.15.0</version>
+	</dependency>
+	<dependency>
+		<groupId>org.apache.httpcomponents</groupId>
+		<artifactId>httpmime</artifactId>
+		<version>4.5.13</version> <!-- Verifica l'ultima versione disponibile -->
+	</dependency>
+</dependencies>
 
   <build>
     <pluginManagement><!-- lock down plugins versions to avoid using Maven defaults (may be moved to parent pom) -->
@@ -108,99 +127,4 @@
       </plugins>
     </pluginManagement>
   </build>
-=======
-	<properties>
-		<project.build.sourceEncoding>UTF-8</project.build.sourceEncoding>
-		<maven.compiler.release>23</maven.compiler.release>
-	</properties>
-
-	<dependencies>
-		<dependency>
-			<groupId>junit</groupId>
-			<artifactId>junit</artifactId>
-			<version>4.13.2</version>
-			<scope>test</scope>
-		</dependency>
-		<dependency>
-			<groupId>org.apache.logging.log4j</groupId>
-			<artifactId>log4j-api</artifactId>
-			<version>2.13.0</version>
-		</dependency>
-		<dependency>
-			<groupId>org.apache.logging.log4j</groupId>
-			<artifactId>log4j-core</artifactId>
-			<version>2.13.0</version>
-		</dependency>
-		<dependency>
-			<groupId>org.apache.httpcomponents</groupId>
-			<artifactId>httpclient</artifactId>
-			<version>4.5.13</version>
-		</dependency>
-		<dependency>
-			<groupId>org.apache.httpcomponents</groupId>
-			<artifactId>httpcore</artifactId>
-			<version>4.4.13</version>
-		</dependency>
-		<dependency>
-			<groupId>com.fasterxml.jackson.core</groupId>
-			<artifactId>jackson-databind</artifactId>
-			<version>2.15.0</version>
-		</dependency>
-		<dependency>
-			<groupId>org.apache.httpcomponents</groupId>
-			<artifactId>httpmime</artifactId>
-			<version>4.5.13</version> <!-- Verifica l'ultima versione disponibile -->
-		</dependency>
-	</dependencies>
-
-	<build>
-		<pluginManagement><!-- lock down plugins versions to avoid using Maven
-			defaults (may be moved to parent pom) -->
-			<plugins>
-				<!-- clean lifecycle, see
-				https://maven.apache.org/ref/current/maven-core/lifecycles.html#clean_Lifecycle -->
-				<plugin>
-					<artifactId>maven-clean-plugin</artifactId>
-					<version>3.1.0</version>
-				</plugin>
-				<!-- default lifecycle, jar packaging: see
-				https://maven.apache.org/ref/current/maven-core/default-bindings.html#Plugin_bindings_for_jar_packaging -->
-				<plugin>
-					<artifactId>maven-resources-plugin</artifactId>
-					<version>3.0.2</version>
-				</plugin>
-				<plugin>
-					<artifactId>maven-compiler-plugin</artifactId>
-					<version>3.8.0</version>
-				</plugin>
-				<plugin>
-					<artifactId>maven-surefire-plugin</artifactId>
-					<version>2.22.1</version>
-				</plugin>
-				<plugin>
-					<artifactId>maven-jar-plugin</artifactId>
-					<version>3.0.2</version>
-				</plugin>
-				<plugin>
-					<artifactId>maven-install-plugin</artifactId>
-					<version>2.5.2</version>
-				</plugin>
-				<plugin>
-					<artifactId>maven-deploy-plugin</artifactId>
-					<version>2.8.2</version>
-				</plugin>
-				<!-- site lifecycle, see
-				https://maven.apache.org/ref/current/maven-core/lifecycles.html#site_Lifecycle -->
-				<plugin>
-					<artifactId>maven-site-plugin</artifactId>
-					<version>3.7.1</version>
-				</plugin>
-				<plugin>
-					<artifactId>maven-project-info-reports-plugin</artifactId>
-					<version>3.0.0</version>
-				</plugin>
-			</plugins>
-		</pluginManagement>
-	</build>
->>>>>>> ed020848
 </project>